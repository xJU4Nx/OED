/* This Source Code Form is subject to the terms of the Mozilla Public
 * License, v. 2.0. If a copy of the MPL was not distributed with this
 * file, You can obtain one at http://mozilla.org/MPL/2.0/. */

CREATE USER oed WITH SUPERUSER PASSWORD 'opened';
<<<<<<< HEAD
DROP DATABASE IF EXISTS oed;
CREATE DATABASE oed WITH OWNER oed;
DROP DATABASE IF EXISTS oed_testing;
CREATE DATABASE oed_testing WITH OWNER oed;
=======
CREATE DATABASE oed WITH OWNER oed;
CREATE DATABASE oed_testing WITH OWNER oed;

ALTER ROLE oed SUPERUSER;
>>>>>>> 969ee88c
<|MERGE_RESOLUTION|>--- conflicted
+++ resolved
@@ -3,14 +3,8 @@
  * file, You can obtain one at http://mozilla.org/MPL/2.0/. */
 
 CREATE USER oed WITH SUPERUSER PASSWORD 'opened';
-<<<<<<< HEAD
-DROP DATABASE IF EXISTS oed;
 CREATE DATABASE oed WITH OWNER oed;
 DROP DATABASE IF EXISTS oed_testing;
 CREATE DATABASE oed_testing WITH OWNER oed;
-=======
-CREATE DATABASE oed WITH OWNER oed;
-CREATE DATABASE oed_testing WITH OWNER oed;
 
-ALTER ROLE oed SUPERUSER;
->>>>>>> 969ee88c
+ALTER ROLE oed SUPERUSER;