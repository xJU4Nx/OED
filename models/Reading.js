<<<<<<< HEAD
const db = require('./database');
=======
'use strict';
const database = require('./database');
const db = database.db;
const sqlFile = database.sqlFile;
>>>>>>> 83efb4cf

class Reading {
	/**
	 * Creates a new reading
	 * @param meterID
	 * @param reading
	 * @param {Date} timestamp
	 */
	constructor(meterID, reading, timestamp) {
		if (!(timestamp instanceof Date)) {
			throw new Error(`Timestamp must be a date, was ${timestamp}, type ${typeof timestamp}`);
		}
		this.meterID = meterID;
		this.reading = reading;
		this.timestamp = timestamp;
	}

	/**
	 * Returns a promise to create the readings table.
	 * @return {Promise.<>}
	 */
	static createTable() {
		return db.none(sqlFile('reading/create_readings_table.sql'))
	}

	/**
	 * Returns a promise to insert all of the given readings into the database (as a transaction)
	 * @param {array<Reading>} readings the readings to insert
	 * @returns {Promise.<>}
	 */
	static insertAll(readings) {
<<<<<<< HEAD
		return db.tx(t => t.batch(
			readings.map(r =>
				t.none('INSERT INTO readings (meter_id, reading, read_timestamp) VALUES (${meterID}, ${reading}, ${timestamp})', r)
=======
		return db.tx(t => {
			return t.batch(
				readings.map(r => {
					t.none(sqlFile('reading/insert_new_reading.sql'), r)
				})
>>>>>>> 83efb4cf
			)
		));
	}

	/**
	 * Returns a promise to insert or update all of the given readings into the database (as a transaction)
	 * @param {array<Reading>} readings the readings to insert or update
	 * @returns {Promise.<>}
	 */
	static insertOrUpdateAll(readings) {
		return db.tx(t => t.batch(
<<<<<<< HEAD
			readings.map(r =>
				t.none('INSERT INTO readings (meter_id, reading, read_timestamp) VALUES (${meterID}, ${reading}, ${timestamp}) ON CONFLICT (meter_id, read_timestamp) DO UPDATE SET read_timestamp=${timestamp}', r)
			)
		));
=======
			readings.map(r => {
				t.none(sqlFile('reading/insert_or_update_reading.sql'), r)
			})
		))
>>>>>>> 83efb4cf
	}

	/**
	 * Returns a promise to get all of the readings for this meter from the database.
	 * @param meterID The id of the meter to find readings for
	 * @returns {Promise.<array.<Reading>>}
	 */
	static getAllByMeterID(meterID) {
<<<<<<< HEAD
		return db.any('SELECT meter_id, reading, read_timestamp FROM readings WHERE meter_id = ${meterID}', { meterID: meterID })
			.then(rows => rows.map(row => new Reading(row.meter_id, row.reading, row.read_timestamp)));
=======
		return db.any(sqlFile('reading/get_all_readings_by_meter_id.sql'), {meterID: meterID})
			.then(rows => rows.map(row => new Reading(row['meter_id'], row['reading'], row['read_timestamp'])))
>>>>>>> 83efb4cf
	}


	/**
	 * Returns a promise to insert this reading into the database.
	 * @returns {Promise.<>}
	 */
	insert() {
<<<<<<< HEAD
		return db.none('INSERT INTO readings (meter_id, reading, read_timestamp) VALUES (${meterID}, ${reading}, ${timestamp})', this);
=======
		return db.none(sqlFile('reading/insert_new_reading.sql'), this)
>>>>>>> 83efb4cf
	}

	/**
	 * Returns a promise to insert this reading into the database, or update it if it already exists.
	 * @returns {Promise.<>}
	 */
	insertOrUpdate() {
		return db.none(sqlFile('reading/insert_or_update_reading.sql'), this);
	}

	toString() {
		return `Reading [id: ${this.id}, reading: ${this.reading}, timestamp: ${this.timestamp}]`;
	}
}

module.exports = Reading;<|MERGE_RESOLUTION|>--- conflicted
+++ resolved
@@ -1,11 +1,7 @@
-<<<<<<< HEAD
-const db = require('./database');
-=======
 'use strict';
 const database = require('./database');
 const db = database.db;
 const sqlFile = database.sqlFile;
->>>>>>> 83efb4cf
 
 class Reading {
 	/**
@@ -37,19 +33,13 @@
 	 * @returns {Promise.<>}
 	 */
 	static insertAll(readings) {
-<<<<<<< HEAD
-		return db.tx(t => t.batch(
-			readings.map(r =>
-				t.none('INSERT INTO readings (meter_id, reading, read_timestamp) VALUES (${meterID}, ${reading}, ${timestamp})', r)
-=======
 		return db.tx(t => {
 			return t.batch(
 				readings.map(r => {
 					t.none(sqlFile('reading/insert_new_reading.sql'), r)
 				})
->>>>>>> 83efb4cf
 			)
-		));
+		})
 	}
 
 	/**
@@ -59,17 +49,10 @@
 	 */
 	static insertOrUpdateAll(readings) {
 		return db.tx(t => t.batch(
-<<<<<<< HEAD
-			readings.map(r =>
-				t.none('INSERT INTO readings (meter_id, reading, read_timestamp) VALUES (${meterID}, ${reading}, ${timestamp}) ON CONFLICT (meter_id, read_timestamp) DO UPDATE SET read_timestamp=${timestamp}', r)
-			)
-		));
-=======
 			readings.map(r => {
 				t.none(sqlFile('reading/insert_or_update_reading.sql'), r)
 			})
 		))
->>>>>>> 83efb4cf
 	}
 
 	/**
@@ -78,13 +61,8 @@
 	 * @returns {Promise.<array.<Reading>>}
 	 */
 	static getAllByMeterID(meterID) {
-<<<<<<< HEAD
-		return db.any('SELECT meter_id, reading, read_timestamp FROM readings WHERE meter_id = ${meterID}', { meterID: meterID })
-			.then(rows => rows.map(row => new Reading(row.meter_id, row.reading, row.read_timestamp)));
-=======
 		return db.any(sqlFile('reading/get_all_readings_by_meter_id.sql'), {meterID: meterID})
 			.then(rows => rows.map(row => new Reading(row['meter_id'], row['reading'], row['read_timestamp'])))
->>>>>>> 83efb4cf
 	}
 
 
@@ -93,11 +71,7 @@
 	 * @returns {Promise.<>}
 	 */
 	insert() {
-<<<<<<< HEAD
-		return db.none('INSERT INTO readings (meter_id, reading, read_timestamp) VALUES (${meterID}, ${reading}, ${timestamp})', this);
-=======
 		return db.none(sqlFile('reading/insert_new_reading.sql'), this)
->>>>>>> 83efb4cf
 	}
 
 	/**
