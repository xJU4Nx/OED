# Installation #
You can either use Docker Compose to install Node and PostgreSQL in containers, or install Node and PostgreSQL on your system.

## Development ##

### With Docker ###
1. Install [Docker](https://docs.docker.com/engine/installation/) and [docker-compose](https://docs.docker.com/compose/install/).
1. Clone this repository.
1. Create a CSV file with a single column called "ip" with your meter IP addresses and copy it into the directory where the project resides.
1. Set up Node environment and the database by running ```docker-compose run --rm web src/scripts/init.sh <csv file>``` in the main directory. 
1. Start the app in development mode with ```docker-compose run --rm --service-ports web src/scripts/devstart.sh```.
1. Wait for the Webpack build to finish and then access the app at [localhost:3000](http://localhost:3000).

The app will re-build any time a file is changed.

Killing the running process (ctrl+C) will stop the app. You can get rid of the containers with ```docker-compose down```.

<<<<<<< HEAD
### Production ###

1. Install [Docker](https://docs.docker.com/engine/installation/) and [docker-compose](https://docs.docker.com/compose/install/).
1. Clone this repository.
1. Create a CSV file with a single column called "ip" with your meter IP addresses and copy it into the directory where the project resides.
1. Set up the environment with `docker-compose run --rm web src/scripts/init.sh <csv file> --build` in the main directory.
1. Edit ```docker-compose.yml``` to change
	1. the secret key (in `services -> web -> environment -> OED_TOKEN_SECRET`) to a random value. Keep it secret.
	1. the port (in `services -> web -> ports`) to a mapping from host to container; e.g., to host on your computer's port 80, set it to `80:3000`.
1. Bring the app online with ```docker-compose up -d```.

Stop the app with ```docker-compose stop```. You can get rid of the containers with ```docker-compose down```.

### Administration ###

PostgreSQL stores its data in `postgres-data`. This and `node_modules` will be owned by root, becuase the user in the Docker continer is root; to uninstall the app, you need to delete them from inside the container (or as root on your own machine): ```docker-compose run --rm web rm -r postgres-data node_modules```.

You can access the PostgreSQL database through the `database` service. Given that the app is running, you can:

* Get a Postgres shell with `docker-compose exec database psql -U oed`
* Take a database dump with `docker-compose exec database pg_dump -U oed > dump_$(date +%d-%m-%Y"_"%H_%M_%S.sql)`
* Restore a database dump with by first copying the dump into the container with `docker cp /path/to/dump.sql container_name:/dump.sql` and then restoring it into the database with `docker-compose exec database psql -U oed -F /dump.sql`.

### Upgrading the App ###

To upgrade the app:
1. Stop the app (`docker-compose down`)
1. Store your local config changes with `git stash` 
1. Update with `git pull`. 
1. Replace your local changes with `git stash pop`
1. Re-build the app (`docker-compose run --rm web ./src/scripts/init.sh NONE --build`)
1. Restart the app (`docker-compose up -d`)

## Without Docker ##

=======
### Without Docker ###
>>>>>>> 310bae94
1. Install Node, npm, and git.
1. Clone this repository.
1. Run ```npm install``` in the project root directory.
1. Install PostgreSQL, start the PostgreSQL server, and connect to it via psql.
1. In psql, run ```CREATE DATABASE oed;``` to create the database.
1. Still in psql, run ```CREATE DATABASE oed_testing;``` to create a database for automated tests.
1. Create a .env file in the root directory of the project with the following, replacing (?) with the desired information: <br>
```
OED_SERVER_PORT=?              // The port that the server should run on. 3000 is a good default choice
OED_DB_USER=?                  // The user that should be used to connect to postgres
OED_DB_DATABASE=?              // The database you just created, so likely oed
OED_DB_TEST_DATABASE=?         // The test database you just created, so likely oed_testing
OED_DB_PASSWORD=?              // The password for your postgres user
OED_DB_HOST=?                  // The host for your postgres db, likely localhost
OED_DB_PORT=?                  // The port for your postgres db, likely 5432
OED_TOKEN_SECRET=?             // Token for authentication. Generate something secure and random
OED_LOG_FILE=?                 // Path to the log file, defaults to ./log.txt
```
8. Run ```npm run createdb``` to create the database schema.
1. Run `npm run addMamacMeters` to load mamac meters from an `.csv` file.
1. Run `npm run updateMamacMeters` to fetch new data for mamac meters in the database.
1. Run `npm run createUser` and follow the directions to create a new admin user.
1. Run ```npm run build``` to create the Webpack bundle for production, otherwise run ```npm run dev``` for development.
1. Run ```npm start```


## Production ##
### Installation ###
1. Install [Docker](https://docs.docker.com/engine/installation/) and [docker-compose](https://docs.docker.com/compose/install/).
1. Clone this repository.
1. Create a CSV file with a single column called "ip" with your meter IP addresses and copy it into the directory where the project resides.
1. Set up the environment with `docker-compose run --rm web src/scripts/init.sh <csv file> --build` in the main directory.
1. Edit ```docker-compose.yml``` to change
	1. the secret key (in `services -> web -> environment -> OED_TOKEN_SECRET`) to a random value. Keep it secret.
	1. the port (in `services -> web -> ports`) to a mapping from host to container; e.g., to host on your computer's port 80, set it to `80:3000`.
1. Copy src/scripts/updateOED.bash to /etc/cron.hourly/updateOED.bash and make the necessary modifications to the script. See the script for more detail.
1. Copy src/scripts/oed.service to /etc/systemd/system/oed.service and make the necessary modifications to the script. See the script for more detail.
1. Run ```systemctl enable oed.service``` to make the service start on server boot.
1. Bring the app online with ```systemctl start oed.service```. Stop the app with ```systemctl stop oed.service```.

### Administration ###

PostgreSQL stores its data in `postgres-data`. This and `node_modules` will be owned by root, becuase the user in the Docker continer is root; to uninstall the app, you need to delete them from inside the container (or as root on your own machine): ```docker-compose run --rm web rm -r postgres-data node_modules```.

You can access the PostgreSQL database through the `dbadmin` service, which is container linked to the `database` service. It has `psql` installed, so you can simply: `docker-compose run --rm dbadmin psql -h database -d oed -U opened --password` and get a PostgreSQL prompt.
<|MERGE_RESOLUTION|>--- conflicted
+++ resolved
@@ -15,45 +15,7 @@
 
 Killing the running process (ctrl+C) will stop the app. You can get rid of the containers with ```docker-compose down```.
 
-<<<<<<< HEAD
-### Production ###
-
-1. Install [Docker](https://docs.docker.com/engine/installation/) and [docker-compose](https://docs.docker.com/compose/install/).
-1. Clone this repository.
-1. Create a CSV file with a single column called "ip" with your meter IP addresses and copy it into the directory where the project resides.
-1. Set up the environment with `docker-compose run --rm web src/scripts/init.sh <csv file> --build` in the main directory.
-1. Edit ```docker-compose.yml``` to change
-	1. the secret key (in `services -> web -> environment -> OED_TOKEN_SECRET`) to a random value. Keep it secret.
-	1. the port (in `services -> web -> ports`) to a mapping from host to container; e.g., to host on your computer's port 80, set it to `80:3000`.
-1. Bring the app online with ```docker-compose up -d```.
-
-Stop the app with ```docker-compose stop```. You can get rid of the containers with ```docker-compose down```.
-
-### Administration ###
-
-PostgreSQL stores its data in `postgres-data`. This and `node_modules` will be owned by root, becuase the user in the Docker continer is root; to uninstall the app, you need to delete them from inside the container (or as root on your own machine): ```docker-compose run --rm web rm -r postgres-data node_modules```.
-
-You can access the PostgreSQL database through the `database` service. Given that the app is running, you can:
-
-* Get a Postgres shell with `docker-compose exec database psql -U oed`
-* Take a database dump with `docker-compose exec database pg_dump -U oed > dump_$(date +%d-%m-%Y"_"%H_%M_%S.sql)`
-* Restore a database dump with by first copying the dump into the container with `docker cp /path/to/dump.sql container_name:/dump.sql` and then restoring it into the database with `docker-compose exec database psql -U oed -F /dump.sql`.
-
-### Upgrading the App ###
-
-To upgrade the app:
-1. Stop the app (`docker-compose down`)
-1. Store your local config changes with `git stash` 
-1. Update with `git pull`. 
-1. Replace your local changes with `git stash pop`
-1. Re-build the app (`docker-compose run --rm web ./src/scripts/init.sh NONE --build`)
-1. Restart the app (`docker-compose up -d`)
-
-## Without Docker ##
-
-=======
 ### Without Docker ###
->>>>>>> 310bae94
 1. Install Node, npm, and git.
 1. Clone this repository.
 1. Run ```npm install``` in the project root directory.
@@ -98,4 +60,18 @@
 
 PostgreSQL stores its data in `postgres-data`. This and `node_modules` will be owned by root, becuase the user in the Docker continer is root; to uninstall the app, you need to delete them from inside the container (or as root on your own machine): ```docker-compose run --rm web rm -r postgres-data node_modules```.
 
-You can access the PostgreSQL database through the `dbadmin` service, which is container linked to the `database` service. It has `psql` installed, so you can simply: `docker-compose run --rm dbadmin psql -h database -d oed -U opened --password` and get a PostgreSQL prompt.
+You can access the PostgreSQL database through the `database` service. Given that the app is running, you can:
+
+* Get a Postgres shell with `docker-compose exec database psql -U oed`
+* Take a database dump with `docker-compose exec database pg_dump -U oed > dump_$(date +%d-%m-%Y"_"%H_%M_%S.sql)`
+* Restore a database dump with by first copying the dump into the container with `docker cp /path/to/dump.sql container_name:/dump.sql` and then restoring it into the database with `docker-compose exec database psql -U oed -F /dump.sql`.
+
+### Upgrading the App ###
+
+To upgrade the app:
+1. Stop the app (`systemctl stop oed.service`)
+1. Store your local config changes with `git stash` 
+1. Update with `git pull`. 
+1. Replace your local changes with `git stash pop`
+1. Re-build the app (`docker-compose run --rm web ./src/scripts/init.sh NONE --build`)
+1. Restart the app (`systemctl start oed.service`)