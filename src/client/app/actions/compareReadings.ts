/* This Source Code Form is subject to the terms of the Mozilla Public
 * License, v. 2.0. If a copy of the MPL was not distributed with this
 * file, You can obtain one at http://mozilla.org/MPL/2.0/. */

import * as moment from 'moment';
import { TimeInterval } from '../../../common/TimeInterval';
import {Dispatch, Thunk, ActionType, GetState} from '../types/redux/actions';
import { State } from '../types/redux/state';
import { CompareReadings } from '../types/readings';
import * as t from '../types/redux/compareReadings';
import { metersApi, groupsApi } from '../utils/api';
import { ComparePeriod, calculateCompareShift, calculateCompareTimeInterval } from '../utils/calculateCompare';
import {changeCompareGraph} from './graph';

/**
 * @param {State} state the Redux state
 * @param {number} meterID the ID of the meter to check
 * @param {TimeInterval} timeInterval the interval over which to check
 * @param {compareShift} compareShift The time shift between curr and prev
 * @returns {boolean} True if the readings for the given meter, and time are missing; false otherwise.
 */
function shouldFetchMeterCompareReadings(state: State, meterID: number, timeInterval: TimeInterval, compareShift: moment.Duration): boolean {
	const readingsForID = state.readings.compare.byMeterID[meterID];
	if (readingsForID === undefined) {
		return true;
	}
	const readingsForTimeInterval = readingsForID[timeInterval.toString()];
	if (readingsForTimeInterval === undefined) {
		return true;
	}
	const readingsForCompareShift = readingsForTimeInterval[compareShift.toISOString()];
	if (readingsForCompareShift === undefined) {
		return true;
	}
	return !readingsForCompareShift.isFetching;
}

/**
 * @param {State} state the Redux state
 * @param {number} groupID the ID of the group to check
 * @param {TimeInterval} timeInterval the interval over which to check
 * @param {compareShift} compareShift The time shift between curr and prev
 * @returns {boolean} True if the readings for the given group, and time are missing; false otherwise.
 */
function shouldFetchGroupCompareReadings(state: State, groupID: number, timeInterval: TimeInterval, compareShift: moment.Duration): boolean {
	const readingsForID = state.readings.compare.byMeterID[groupID];
	if (readingsForID === undefined) {
		return true;
	}
	const readingsForTimeInterval = readingsForID[timeInterval.toString()];
	if (readingsForTimeInterval === undefined) {
		return true;
	}
	const readingsForCompareShift = readingsForTimeInterval[compareShift.toISOString()];
	if (readingsForCompareShift === undefined) {
		return true;
	}
	return !readingsForCompareShift.isFetching;
}

function requestMeterCompareReadings(meterIDs: number[], timeInterval: TimeInterval, compareShift: moment.Duration):
	t.RequestMeterCompareReadingAction {
	return { type: ActionType.RequestMeterCompareReading, meterIDs, timeInterval, compareShift };
}

function receiveMeterCompareReadings(meterIDs: number[], timeInterval: TimeInterval, compareShift: moment.Duration, readings: CompareReadings):
	t.ReceiveMeterCompareReadingAction {
	return { type: ActionType.ReceiveMeterCompareReading, meterIDs, timeInterval, compareShift, readings };
}

function requestGroupCompareReadings(groupIDs: number[], timeInterval: TimeInterval, compareShift: moment.Duration):
	t.RequestGroupCompareReadingAction {
	return { type: ActionType.RequestGroupCompareReading, groupIDs, timeInterval, compareShift };
}

function receiveGroupCompareReadings(groupIDs: number[], timeInterval: TimeInterval, compareShift: moment.Duration, readings: CompareReadings):
	t.ReceiveGroupCompareReadingAction {
	return { type: ActionType.ReceiveGroupCompareReading, groupIDs, timeInterval, compareShift, readings };
}

/**
 * Fetch the data for the given meters over the given interval. Fully manages the Redux lifecycle.
 * @param {[number]} meterIDs The IDs of the meters whose data should be fetched
 * @param {ComparePeriod} comparePeriod enum to represent a kind of time shift between curr and prev
 */
function fetchMeterCompareReadings(meterIDs: number[], comparePeriod: ComparePeriod): Thunk {
	return async (dispatch: Dispatch, getState: GetState) => {
		const compareShift = calculateCompareShift(comparePeriod);
		const currTimeInterval = getState().graph.compareTimeInterval;
		dispatch(requestMeterCompareReadings(meterIDs, currTimeInterval, compareShift));
		const readings: CompareReadings = await metersApi.compareReadings(meterIDs, currTimeInterval, compareShift);
		dispatch(receiveMeterCompareReadings(meterIDs, currTimeInterval, compareShift, readings));
	};
}

/**
 * Fetch the data for the given groups over the given interval. Fully manages the Redux lifecycle.
 * @param {[number]} groupIDs The IDs of the groups whose data should be fetched
 * @param {ComparePeriod} comparePeriod enum to represent a kind of time shift between curr and prev
 */
function fetchGroupCompareReadings(groupIDs: number[], comparePeriod: ComparePeriod): Thunk {
	return async (dispatch: Dispatch, getState: GetState) => {
		const compareShift = calculateCompareShift(comparePeriod);
		const currTimeInterval = getState().graph.compareTimeInterval;
		dispatch(requestGroupCompareReadings(groupIDs, currTimeInterval, compareShift));
		const readings = await groupsApi.compareReadings(groupIDs, currTimeInterval, compareShift);
		dispatch(receiveGroupCompareReadings(groupIDs, currTimeInterval, compareShift, readings));
	};
}


/**
 * Fetches readings for the compare chart of all selected meterIDs if they are not already fetched or being fetched
 * @param {ComparePeriod} comparePeriod The period to fetch readings for on the compare chart
 * @return {*} An action to fetch the needed readings
 */
export function fetchNeededCompareReadings(comparePeriod: ComparePeriod): Thunk {
	return (dispatch, getState) => {
		const state = getState();
<<<<<<< HEAD
		const compareShift = calculateCompareShift(comparePeriod);
		const timeInterval = state.graph.compareTimeInterval;
=======
		/* tslint:disable:array-type */
>>>>>>> b85250b3
		const promises: Array<Promise<any>> = [];
		/* tslint:enable:array-type */

		// Determine which meters are missing data for this time interval
		const meterIDsToFetchForCompare = state.graph.selectedMeters.filter(
			id => shouldFetchMeterCompareReadings(state, id, timeInterval, compareShift)
		);
		// Fetch data for any missing meters
		if (meterIDsToFetchForCompare.length > 0) {
			promises.push(dispatch(fetchMeterCompareReadings(meterIDsToFetchForCompare, comparePeriod)));
		}

		// Determine which groups are missing data for this time interval
		const groupIDsToFetchForCompare = state.graph.selectedGroups.filter(
			id => shouldFetchGroupCompareReadings(state, id, timeInterval, compareShift)
		);
		// Fetch data for any missing groups
		if (groupIDsToFetchForCompare.length > 0) {
			promises.push(dispatch(fetchGroupCompareReadings(groupIDsToFetchForCompare, comparePeriod)));
		}
		return Promise.all(promises);
	};
}<|MERGE_RESOLUTION|>--- conflicted
+++ resolved
@@ -117,12 +117,9 @@
 export function fetchNeededCompareReadings(comparePeriod: ComparePeriod): Thunk {
 	return (dispatch, getState) => {
 		const state = getState();
-<<<<<<< HEAD
 		const compareShift = calculateCompareShift(comparePeriod);
 		const timeInterval = state.graph.compareTimeInterval;
-=======
 		/* tslint:disable:array-type */
->>>>>>> b85250b3
 		const promises: Array<Promise<any>> = [];
 		/* tslint:enable:array-type */
 
