/*
 * This Source Code Form is subject to the terms of the Mozilla Public
 * License, v. 2.0. If a copy of the MPL was not distributed with this
 * file, You can obtain one at http://mozilla.org/MPL/2.0/.
 */

import axios from 'axios';

export const REQUEST_METERS_DETAILS = 'REQUEST_METERS_DETAILS';
export const RECEIVE_METERS_DETAILS = 'RECEIVE_METERS_DETAILS';

export function requestMetersDetails() {
	return { type: REQUEST_METERS_DETAILS };
}

export function receiveMetersDetails(data) {
	return { type: RECEIVE_METERS_DETAILS, data };
}

function fetchMetersDetails() {
	return dispatch => {
		dispatch(requestMetersDetails());
		return axios.get('/api/meters')
			.then(response => {
				dispatch(receiveMetersDetails(response.data));
			});
	};
}

/**
 * @param {State} Redux state
 */
<<<<<<< HEAD
function shouldFetchMetersData(state) {
=======
function shouldFetchMetersDetails(state) {
>>>>>>> bc389aa4
	return !state.meters.isFetching && state.meters.meters === undefined;
}

export function fetchMetersDetailsIfNeeded() {
	return (dispatch, getState) => {
		if (shouldFetchMetersDetails(getState())) {
			return dispatch(fetchMetersDetails());
		}
		return Promise.resolve();
	};
}<|MERGE_RESOLUTION|>--- conflicted
+++ resolved
@@ -30,11 +30,7 @@
 /**
  * @param {State} Redux state
  */
-<<<<<<< HEAD
-function shouldFetchMetersData(state) {
-=======
 function shouldFetchMetersDetails(state) {
->>>>>>> bc389aa4
 	return !state.meters.isFetching && state.meters.meters === undefined;
 }
 
