--- conflicted
+++ resolved
@@ -54,14 +54,6 @@
 
 function fetchLineReadings(datasourceIDs, timeInterval) {
 	return dispatch => {
-<<<<<<< HEAD
-		dispatch(requestLineReadings(meterIDs, timeInterval));
-		// The api expects the meter ids to be a comma-separated list.
-		const stringifiedMeterIDs = meterIDs.join(',');
-		return axios.get(`/api/readings/line/meters/${stringifiedMeterIDs}`, {
-			params: { timeInterval: timeInterval.toString() }
-		}).then(response => dispatch(receiveLineReadings(meterIDs, timeInterval, response.data)));
-=======
 		dispatch(requestLineReadings(datasourceIDs, timeInterval));
 
 		// Extract seperate lists of meters and groups to be fetched.
@@ -89,7 +81,6 @@
 			promises.push(metersDataPromise);
 		}
 		return Promise.all(promises);
->>>>>>> 819b4447
 	};
 }
 
