--- conflicted
+++ resolved
@@ -1,11 +1,8 @@
-<<<<<<< HEAD
-const BASE_URL = 'https://openenergydashboard.org';
-=======
 /* This Source Code Form is subject to the terms of the Mozilla Public
  * License, v. 2.0. If a copy of the MPL was not distributed with this
  * file, You can obtain one at http://mozilla.org/MPL/2.0/. */
+const BASE_URL = 'https://openenergydashboard.org';
 
->>>>>>> 0e1f8538
 const links: Record<string, Record<string, string>> = {
 	'help.home.chart.plotly.controls': { link: 'https://plotly.com/chart-studio-help/getting-to-know-the-plotly-modebar/' },
 	'help.home.chart.redraw.restore': { link: `${BASE_URL}/help/graphing` },
