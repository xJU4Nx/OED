/*
  * This Source Code Form is subject to the terms of the Mozilla Public
  * License, v. 2.0. If a copy of the MPL was not distributed with this
  * file, You can obtain one at http://mozilla.org/MPL/2.0/.
  */

import ApiBackend from './ApiBackend';
import { UnitData, UnitEditData } from '../../types/redux/units';
import { NamedIDItem } from '../../types/items';
export default class UnitsApi {
	private readonly backend: ApiBackend;

	constructor(backend: ApiBackend) {
		this.backend = backend;
	}

	public async details(): Promise<NamedIDItem[]> {
		return await this.backend.doGetRequest<NamedIDItem[]>('/api/units');
	}

	public async edit(unit: UnitData): Promise<UnitEditData> {
		return await this.backend.doPostRequest<UnitEditData>(
			'/api/units/edit',
<<<<<<< HEAD
			{id: unit.id, identifier: unit.identifier, typeOfUnit: unit.typeOfUnit,
				unitRepresent: unit.unitRepresent, secInRate: unit.secInRate,
				displayable: unit.displayable, preferredDisplay: unit.preferredDisplay}
=======
			{id: unit.id, identifier: unit.identifier, typeOfUnit: unit.typeOfUnit, 
                unitRepresent: unit.unitRepresent, secInRate: unit.secInRate,
                displayable: unit.displayable, preferredDisplay: unit.preferredDisplay, 
                suffix: unit.suffix, note: unit.note}
>>>>>>> af3c126b
		);
	}

	public async addUnit(unit: UnitData): Promise<void> {
		return await this.backend.doPostRequest('/api/units/addUnit', unit);
	}

	public async getUnitsDetails(): Promise<UnitData[]> {
		return await this.backend.doGetRequest<UnitData[]>('/api/units');
	}
}<|MERGE_RESOLUTION|>--- conflicted
+++ resolved
@@ -21,16 +21,10 @@
 	public async edit(unit: UnitData): Promise<UnitEditData> {
 		return await this.backend.doPostRequest<UnitEditData>(
 			'/api/units/edit',
-<<<<<<< HEAD
 			{id: unit.id, identifier: unit.identifier, typeOfUnit: unit.typeOfUnit,
 				unitRepresent: unit.unitRepresent, secInRate: unit.secInRate,
-				displayable: unit.displayable, preferredDisplay: unit.preferredDisplay}
-=======
-			{id: unit.id, identifier: unit.identifier, typeOfUnit: unit.typeOfUnit, 
-                unitRepresent: unit.unitRepresent, secInRate: unit.secInRate,
-                displayable: unit.displayable, preferredDisplay: unit.preferredDisplay, 
-                suffix: unit.suffix, note: unit.note}
->>>>>>> af3c126b
+				displayable: unit.displayable, preferredDisplay: unit.preferredDisplay,
+				suffix: unit.suffix, note: unit.note}
 		);
 	}
 
