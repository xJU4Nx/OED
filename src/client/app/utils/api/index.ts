--- conflicted
+++ resolved
@@ -11,11 +11,8 @@
 import PreferencesApi from './PreferencesApi';
 import VerificationApi from './VerificationApi';
 import CompressedReadingsApi from './CompressedReadingsApi';
-<<<<<<< HEAD
 import UploadCSVApi from './UploadCSVApi';
-=======
 import UsersApi from './UsersApi';
->>>>>>> 00f4e8a7
 import VersionApi from './VersionApi';
 import MapsApi from './MapsApi';
 import LogsApi from './LogsApi';
@@ -29,16 +26,12 @@
 const preferencesApi = new PreferencesApi(apiBackend);
 const verificationApi = new VerificationApi(apiBackend);
 const compressedReadingsApi = new CompressedReadingsApi(apiBackend);
-<<<<<<< HEAD
 const uploadCSVApi = new UploadCSVApi(apiBackend);
-=======
 const usersApi = new UsersApi(apiBackend);
->>>>>>> 00f4e8a7
 const mapsApi = new MapsApi(apiBackend);
 const logsApi = new LogsApi(apiBackend);
 const versionApi = new VersionApi(apiBackend);
 
-<<<<<<< HEAD
 export {
 	groupsApi,
 	metersApi,
@@ -48,9 +41,7 @@
 	compressedReadingsApi,
 	mapsApi,
 	logsApi,
+	usersApi,
 	versionApi,
 	uploadCSVApi
-};
-=======
-export { groupsApi, metersApi, fileProcessingApi, preferencesApi, verificationApi, compressedReadingsApi, mapsApi, logsApi, usersApi, versionApi };
->>>>>>> 00f4e8a7
+};