/* This Source Code Form is subject to the terms of the Mozilla Public
 * License, v. 2.0. If a copy of the MPL was not distributed with this
 * file, You can obtain one at http://mozilla.org/MPL/2.0/. */

import { connect } from 'react-redux';
import MultiCompareChartComponent from '../components/MultiCompareChartComponent';
import { State } from '../types/redux/state';
import {calculateCompareDuration, ComparePeriod, SortingOrder} from '../utils/calculateCompare';
import { TimeInterval } from '../../../common/TimeInterval';
import * as moment from 'moment';
import {CompressedBarReading} from '../types/compressed-readings';

export interface CompareEntity {
	id: number;
	isGroup: boolean;
	name: string;
	change: number;
	lastPeriodTotalUsage: number;
	currentPeriodUsage: number;
	usedToThisPointLastTimePeriod: number;
}

interface ReadingsData {
	isFetching: boolean;
	readings?: Array<[number, number]>;
}

<<<<<<< HEAD
function mapCompressedReadingsToReadingsData(
	compressed: { isFetching: boolean, readings?: CompressedBarReading[] | undefined }
	): ReadingsData | undefined {
	if (compressed.readings === undefined) {
		return undefined;
	}
	const readings = compressed.readings.map(barReading => [barReading.startTimestamp, barReading.reading] as [number, number]);
	return { isFetching: compressed.isFetching, readings };
}
=======
let errorEntities: string[] = [];
>>>>>>> 273fd186

function mapStateToProps(state: State) {
	errorEntities = [];
	const meters: CompareEntity[] = getDataForIDs(state.graph.selectedMeters, false, state);
	const groups: CompareEntity[] = getDataForIDs(state.graph.selectedGroups, true, state);
	const compareEntities: CompareEntity[] = meters.concat(groups);
	const sortingOrder = state.graph.compareSortingOrder;
	return {
		selectedCompareEntities: sortIDs(compareEntities, sortingOrder),
		errorEntities: errorEntities as string[]
	};
}

function getDataForIDs(ids: number[], isGroup: boolean, state: State): CompareEntity[] {
	const timeInterval = state.graph.compareTimeInterval;
	const comparePeriod = state.graph.comparePeriod;
	const barDuration = calculateCompareDuration(comparePeriod);
	const entities: CompareEntity[] = [];
	for (const id of ids) {
		let name: string;
		let readingsData: ReadingsData | undefined;
		if (isGroup) {
			name = getGroupName(state, id);
			readingsData = getGroupReadingsData(state, id, timeInterval, barDuration);
		} else {
			name = getMeterName(state, id);
			readingsData = getMeterReadingsData(state, id, timeInterval, barDuration);
		}
		if (isReadingsDataValid(readingsData)) {
			const timeSincePeriodStart = getTimeSincePeriodStart(comparePeriod);
			if (readingsData!.readings!.length < timeSincePeriodStart) {
				errorEntities.push(name);
				continue;
			}
			const currentPeriodUsage = calculateCurrentPeriodUsage(readingsData!, timeSincePeriodStart) || 0;
			const lastPeriodTotalUsage = calculateLastPeriodUsage(readingsData!, timeSincePeriodStart) || 0;
			const usedToThisPointLastTimePeriod = calculateUsageToThisPointLastTimePeroid(readingsData!, timeSincePeriodStart) || 0;
			const change = calculateChange(currentPeriodUsage, usedToThisPointLastTimePeriod, lastPeriodTotalUsage);
			const entity: CompareEntity = {id, isGroup, name, change, lastPeriodTotalUsage, currentPeriodUsage, usedToThisPointLastTimePeriod};
			entities.push(entity);
		}
	}
	return entities;
}

function getGroupName(state: State, groupID: number): string {
	if (state.groups.byGroupID[groupID] === undefined) {
		return '';
	}
	return state.groups.byGroupID[groupID].name;
}

function getMeterName(state: State, meterID: number): string {
	if (state.meters.byMeterID[meterID] === undefined) {
		return '';
	}
	return state.meters.byMeterID[meterID].name;
}

function getGroupReadingsData(state: State, groupID: number, timeInterval: TimeInterval, barDuration: moment.Duration): ReadingsData | undefined {
	let readingsData: ReadingsData | undefined;
	const readingsDataByID = state.readings.bar.byGroupID[groupID];
	if (readingsDataByID !== undefined) {
		const readingsDataByTimeInterval = readingsDataByID[timeInterval.toString()];
		if (readingsDataByTimeInterval !== undefined) {
			readingsData = mapCompressedReadingsToReadingsData(readingsDataByTimeInterval[barDuration.toISOString()]);
		}
	}
	return readingsData;
}

function getMeterReadingsData(state: State, meterID: number, timeInterval: TimeInterval, barDuration: moment.Duration): ReadingsData | undefined {
	let readingsData: ReadingsData | undefined;
	const readingsDataByID = state.readings.bar.byMeterID[meterID];
	if (readingsDataByID !== undefined) {
		const readingsDataByTimeInterval = readingsDataByID[timeInterval.toString()];
		if (readingsDataByTimeInterval !== undefined) {
			readingsData = mapCompressedReadingsToReadingsData(readingsDataByTimeInterval[barDuration.toISOString()]);
		}
	}
	return readingsData;
}

function getTimeSincePeriodStart(comparePeriod: ComparePeriod): number {
	let timeSincePeriodStart;
	switch (comparePeriod) {
		case ComparePeriod.Day:
			timeSincePeriodStart = moment().hour();
			break;
		case ComparePeriod.Week:
			timeSincePeriodStart = moment().diff(moment().startOf('week'), 'days');
			break;
		case ComparePeriod.FourWeeks:
			// 21 to differentiate from Week case, Week case never larger than 14
			timeSincePeriodStart = moment().diff(moment().startOf('week').subtract(21, 'days'), 'days');
			break;
		default:
			throw new Error(`Unknown period value: ${comparePeriod}`);
	}
	return timeSincePeriodStart;
}

function calculateCurrentPeriodUsage(readingsData: ReadingsData, timeSincePeriodStart: number): number {
	let currentPeriodUsage = 0;
	for (let i = readingsData.readings!.length - timeSincePeriodStart; i < readingsData.readings!.length; i++) {
		currentPeriodUsage += readingsData.readings![i][1];
	}
	return currentPeriodUsage;
}

function calculateLastPeriodUsage(readingsData: ReadingsData, timeSincePeriodStart: number): number {
	let lastPeriodTotalUsage = 0;
	for (let i = 0; i < readingsData.readings!.length - timeSincePeriodStart; i++) {
		lastPeriodTotalUsage += readingsData.readings![i][1];
	}
	return lastPeriodTotalUsage;
}

function calculateUsageToThisPointLastTimePeroid(readingsData: ReadingsData, timeSincePeriodStart: number): number {
	// Have to special case Sunday for Week and FourWeeks
	let usedToThisPointLastTimePeriod = 0;
	if (timeSincePeriodStart === 0) {
		usedToThisPointLastTimePeriod = Math.round((readingsData.readings![0][1] / 24) * moment().hour());
	} else {
		for (let i = 0; i < timeSincePeriodStart; i++) {
			usedToThisPointLastTimePeriod += readingsData.readings![i][1];
		}
	}
	return usedToThisPointLastTimePeriod;
}

function isReadingsDataValid(readingsData: ReadingsData | undefined): boolean {
	return readingsData !== undefined && !readingsData.isFetching && readingsData.readings !== undefined;
}

function calculateChange(currentPeriodUsage: number, usedToThisPointLastTimePeriod: number, lastPeriodTotalUsage: number): number {
	return (-1 + (((currentPeriodUsage / usedToThisPointLastTimePeriod) * lastPeriodTotalUsage) / lastPeriodTotalUsage));
}

function sortIDs(ids: CompareEntity[], sortingOrder: SortingOrder): CompareEntity[] {
	switch (sortingOrder) {
		case SortingOrder.Alphabetical:
			ids.sort((a, b) => {
				const nameA = a.name.toLowerCase().trim();
				const nameB = b.name.toLowerCase().trim();
				if (nameA < nameB) {
					return -1;
				}
				if (nameA > nameB) {
					return 1;
				}
				return 0;
			});
			break;
		case SortingOrder.Descending:
			ids.sort((a, b) => {
				if (a.change < b.change) {
					return -1;
				}
				if (a.change > b.change) {
					return 1;
				}
				return 0;
			});
			break;
		case SortingOrder.Ascending:
			ids.sort((a, b) =>  {
				if (a.change > b.change) {
					return -1;
				}
				if (a.change < b.change) {
					return 1;
				}
				return 0;
			});
			break;
		default:
			throw new Error(`Unknown sorting order: ${sortingOrder}`);
	}
	return ids;
}

export default connect(mapStateToProps)(MultiCompareChartComponent);<|MERGE_RESOLUTION|>--- conflicted
+++ resolved
@@ -25,7 +25,8 @@
 	readings?: Array<[number, number]>;
 }
 
-<<<<<<< HEAD
+let errorEntities: string[] = [];
+
 function mapCompressedReadingsToReadingsData(
 	compressed: { isFetching: boolean, readings?: CompressedBarReading[] | undefined }
 	): ReadingsData | undefined {
@@ -35,9 +36,6 @@
 	const readings = compressed.readings.map(barReading => [barReading.startTimestamp, barReading.reading] as [number, number]);
 	return { isFetching: compressed.isFetching, readings };
 }
-=======
-let errorEntities: string[] = [];
->>>>>>> 273fd186
 
 function mapStateToProps(state: State) {
 	errorEntities = [];
