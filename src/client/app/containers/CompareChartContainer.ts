--- conflicted
+++ resolved
@@ -45,63 +45,8 @@
 	const entity = ownProps.entity;
 	const changeSummary = getCompareChangeSummary(entity.change, entity.name, periodLabels);
 
-<<<<<<< HEAD
-	let readingsData: {isFetching: boolean, readings?: Array<[number, number]>} | undefined ;
-	let readingsDataByTimeInterval;
-	if (ownProps.isGroup) {
-		readingsDataByTimeInterval = state.readings.bar.byGroupID[ownProps.id][timeInterval];
-	} else {
-		readingsDataByTimeInterval = state.readings.bar.byMeterID[ownProps.id][timeInterval];
-	}
-	const readingsDataNewForm = readingsDataByTimeInterval[barDuration];
-	let newReadingLines: Array<[number, number]> | undefined;
-	if (readingsDataNewForm.readings) {
-		newReadingLines = readingsDataNewForm.readings.map(r => [r.startTimestamp.valueOf(), r.reading]) as Array<[number, number]>;
-	}
-	readingsData = {
-		isFetching: readingsDataNewForm.isFetching,
-		readings: newReadingLines
-	};
-
-	if (readingsData !== undefined && !readingsData.isFetching && readingsData.readings !== undefined) {
-		if (readingsData.readings.length < 7) {
-			soFar = moment().hour();
-		} else if (readingsData.readings.length <= 14) {
-			soFar = moment().diff(moment().startOf('week'), 'days');
-		} else {
-			// 21 to differentiate from week case, week case never larger than 14
-			soFar = moment().diff(moment().startOf('week').subtract(21, 'days'), 'days');
-		}
-
-		// Calculates current interval
-		if (readingsData.readings.length < soFar) {
-			throw new Error(`Insufficient readings data to process comparison for id ${ownProps.id}, ti ${timeInterval}, dur ${barDuration}.
-				readingsData has ${readingsData.readings.length} but we'd like to look at the last ${soFar} elements.`);
-		}
-		for (let i = readingsData.readings.length - soFar; i < readingsData.readings.length; i++) {
-			current += readingsData.readings[i][1];
-		}
-		// Calculate prev interval
-		for (let i = 0; i < readingsData.readings.length - soFar; i++) {
-			prev += readingsData.readings[i][1];
-		}
-		// Calculates current for previous time interval
-		// Have to special case Sunday for week and month
-		if (soFar === 0) {
-			currentPrev = Math.round((readingsData.readings[0][1] / 24) * moment().hour());
-		} else {
-			for (let i = 0; i < soFar; i++) {
-				currentPrev += readingsData.readings[i][1];
-			}
-		}
-	}
-
-	labels.push(prevLabel);
-	labels.push(currLabel);
-=======
 	labels.push(periodLabels.prev);
 	labels.push(periodLabels.current);
->>>>>>> e320b96b
 	const readingsAfterCurrentTimeColor = 'rgba(173, 216, 230, 1)';
 	const readingsBeforeCurrentTimeColor = 'rgba(218, 165, 32, 1)';
 	const projectedDataColor = 'rgba(173, 216, 230, 0.45)';
