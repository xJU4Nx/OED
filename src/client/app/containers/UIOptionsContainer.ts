--- conflicted
+++ resolved
@@ -5,16 +5,9 @@
 import * as moment from 'moment';
 import { connect } from 'react-redux';
 import UIOptionsComponent from '../components/UIOptionsComponent';
-<<<<<<< HEAD
 import { changeBarDuration, changeBarStacking } from '../actions/graph';
-import { State, Dispatch } from '../types/redux';
-=======
-import { changeSelectedMeters, changeBarDuration, changeBarStacking } from '../actions/graph';
-import { fetchMetersDetailsIfNeeded } from '../actions/meters';
 import { Dispatch } from '../types/redux/actions';
 import { State } from '../types/redux/state';
-import { UIOptionsProps } from '../components/UIOptionsComponent';
->>>>>>> 553fc3a7
 
 /**
  * @param {State} state
