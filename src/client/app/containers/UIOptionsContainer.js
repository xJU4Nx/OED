<<<<<<< HEAD
import _ from 'lodash';
=======
/* This Source Code Form is subject to the terms of the Mozilla Public
 * License, v. 2.0. If a copy of the MPL was not distributed with this
 * file, You can obtain one at http://mozilla.org/MPL/2.0/. */

>>>>>>> f2289858
import { connect } from 'react-redux';
import UIOptionsComponent from '../components/UIOptionsComponent';
import { changeSelectedMeters } from '../actions/graph';
import { fetchMetersDataIfNeeded } from '../actions/meters';

/**
<<<<<<< HEAD
 * @param {State} state
 * @return {{meterInfo: *, selectedMeters: Array}}
=======
 * Maps the Redux store object to props to be passed down to child components
 * @param state The new Redux store object
 * @returns object The new object containing information about meter names and ids
>>>>>>> f2289858
 */
function mapStateToProps(state) {
	const sortedMeters = _.sortBy(_.values(state.meters.byMeterID).map(meter => ({ id: meter.id, name: meter.name.trim() })), 'name');
	return {
		meters: sortedMeters,
		selectedMeters: state.graph.selectedMeters
	};
}

<<<<<<< HEAD
function mapDispatchToProps(dispatch) {
	return {
		selectMeters: newSelectedMeterIDs => dispatch(changeSelectedMeters(newSelectedMeterIDs)),
		fetchMetersDataIfNeeded: () => dispatch(fetchMetersDataIfNeeded())
	};
}

export default connect(mapStateToProps, mapDispatchToProps)(UIOptionsComponent);
=======
/**
 * Connects changes to the Redux store to UIOptionsComponent via mapStateToProps
 */
export default connect(mapStateToProps)(UIOptionsComponent);
>>>>>>> f2289858
<|MERGE_RESOLUTION|>--- conflicted
+++ resolved
@@ -1,25 +1,16 @@
-<<<<<<< HEAD
-import _ from 'lodash';
-=======
 /* This Source Code Form is subject to the terms of the Mozilla Public
  * License, v. 2.0. If a copy of the MPL was not distributed with this
  * file, You can obtain one at http://mozilla.org/MPL/2.0/. */
 
->>>>>>> f2289858
+import _ from 'lodash';
 import { connect } from 'react-redux';
 import UIOptionsComponent from '../components/UIOptionsComponent';
 import { changeSelectedMeters } from '../actions/graph';
 import { fetchMetersDataIfNeeded } from '../actions/meters';
 
 /**
-<<<<<<< HEAD
  * @param {State} state
  * @return {{meterInfo: *, selectedMeters: Array}}
-=======
- * Maps the Redux store object to props to be passed down to child components
- * @param state The new Redux store object
- * @returns object The new object containing information about meter names and ids
->>>>>>> f2289858
  */
 function mapStateToProps(state) {
 	const sortedMeters = _.sortBy(_.values(state.meters.byMeterID).map(meter => ({ id: meter.id, name: meter.name.trim() })), 'name');
@@ -29,7 +20,6 @@
 	};
 }
 
-<<<<<<< HEAD
 function mapDispatchToProps(dispatch) {
 	return {
 		selectMeters: newSelectedMeterIDs => dispatch(changeSelectedMeters(newSelectedMeterIDs)),
@@ -37,10 +27,7 @@
 	};
 }
 
-export default connect(mapStateToProps, mapDispatchToProps)(UIOptionsComponent);
-=======
 /**
  * Connects changes to the Redux store to UIOptionsComponent via mapStateToProps
  */
-export default connect(mapStateToProps)(UIOptionsComponent);
->>>>>>> f2289858
+export default connect(mapStateToProps, mapDispatchToProps)(UIOptionsComponent);