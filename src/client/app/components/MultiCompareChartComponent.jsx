/* This Source Code Form is subject to the terms of the Mozilla Public
 * License, v. 2.0. If a copy of the MPL was not distributed with this
 * file, You can obtain one at http://mozilla.org/MPL/2.0/. */

import React from 'react';
import CompareChartContainer from '../containers/CompareChartContainer';

export default function MultiCompareChartComponent(props) {
<<<<<<< HEAD
	// how much space should be used in the bootstrap grid syststem
	let size;
	if (props.selectedMeters.length === 1) {
		size = 12;
	} else if (props.selectedMeters.length === 2) {
		size = 6;
	} else {
		size = 4;
=======
	let size = 0;
	if (props.selectedMeters.length + props.selectedGroups.length < 3) {
		size = 1;
>>>>>>> bc389aa4
	}

	const centeredStyle = {
		marginTop: '20%',
		textAlign: 'center'
	};

	const flexContainerStyle = {
		display: 'flex',
		flexFlow: 'row wrap',
	};

	const flexChildStyle = {
		width: '30%',
		flexGrow: size
	};

	// Display a message if no meters are selected
	if (props.selectedMeters.length + props.selectedGroups.length === 0) {
		return (
			<div className="row">
				<div className="col-xs-12" style={centeredStyle}>
					Select one or more items to compare usage over time.
				</div>
			</div>
		);
	}

	return (
<<<<<<< HEAD
		<div className="row">
			{props.selectedMeters.map((meterID, index) =>
				<div className={`col-xs-${size}`} key={index}>
					<CompareChartContainer id={meterID} />
=======
		<div style={flexContainerStyle}>
			{props.selectedMeters.map(meterID =>
				<div style={flexChildStyle} key={meterID}>
					<CompareChartContainer key={meterID} id={meterID} isGroup={false} />
				</div>
			)}
			{props.selectedGroups.map(groupID =>
				<div style={flexChildStyle} key={groupID}>
					<CompareChartContainer key={groupID} id={groupID} isGroup />
>>>>>>> bc389aa4
				</div>
			)}
		</div>
	);
}<|MERGE_RESOLUTION|>--- conflicted
+++ resolved
@@ -6,20 +6,9 @@
 import CompareChartContainer from '../containers/CompareChartContainer';
 
 export default function MultiCompareChartComponent(props) {
-<<<<<<< HEAD
-	// how much space should be used in the bootstrap grid syststem
-	let size;
-	if (props.selectedMeters.length === 1) {
-		size = 12;
-	} else if (props.selectedMeters.length === 2) {
-		size = 6;
-	} else {
-		size = 4;
-=======
 	let size = 0;
 	if (props.selectedMeters.length + props.selectedGroups.length < 3) {
 		size = 1;
->>>>>>> bc389aa4
 	}
 
 	const centeredStyle = {
@@ -49,12 +38,6 @@
 	}
 
 	return (
-<<<<<<< HEAD
-		<div className="row">
-			{props.selectedMeters.map((meterID, index) =>
-				<div className={`col-xs-${size}`} key={index}>
-					<CompareChartContainer id={meterID} />
-=======
 		<div style={flexContainerStyle}>
 			{props.selectedMeters.map(meterID =>
 				<div style={flexChildStyle} key={meterID}>
@@ -64,7 +47,6 @@
 			{props.selectedGroups.map(groupID =>
 				<div style={flexChildStyle} key={groupID}>
 					<CompareChartContainer key={groupID} id={groupID} isGroup />
->>>>>>> bc389aa4
 				</div>
 			)}
 		</div>
