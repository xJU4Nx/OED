--- conflicted
+++ resolved
@@ -7,17 +7,10 @@
 import axios from 'axios';
 import moment from 'moment';
 import _ from 'lodash';
-<<<<<<< HEAD
-import HomeComponent from './HomeComponent';
-import LoginContainer from '../containers/LoginContainer';
-import AdminContainer from '../containers/AdminContainer';
-import InitializationContainer from '../containers/InitializationContainer';
-=======
 import InitializationContainer from '../containers/InitializationContainer';
 import HomeComponent from './HomeComponent';
 import LoginComponent from '../components/LoginComponent';
 import AdminContainer from '../containers/AdminContainer';
->>>>>>> bb9b1587
 import GroupMainContainer from '../containers/groups/GroupMainContainer';
 import { getToken, hasToken } from '../utils/token';
 import { showErrorNotification } from '../utils/notifications';
@@ -91,11 +84,7 @@
 				}
 				this.props.changeOptionsFromLink(options);
 			} catch (err) {
-<<<<<<< HEAD
-				console.error('Failed to link to graph'); // eslint-disable-line no-console
-=======
 				showErrorNotification('Failed to link to graph');
->>>>>>> bb9b1587
 			}
 		}
 		replace({
@@ -113,11 +102,7 @@
 			<div>
 				<InitializationContainer />
 				<Router history={browserHistory}>
-<<<<<<< HEAD
-					<Route path="/login" component={LoginContainer} />
-=======
 					<Route path="/login" component={LoginComponent} />
->>>>>>> bb9b1587
 					<Route path="/admin" component={AdminContainer} onEnter={this.requireAuth} />
 					<Route path="/groups" component={GroupMainContainer} onEnter={this.requireAuth} />
 					<Route path="/graph" component={HomeComponent} onEnter={this.linkToGraph} />
