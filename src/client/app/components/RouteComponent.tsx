/* This Source Code Form is subject to the terms of the Mozilla Public
 * License, v. 2.0. If a copy of the MPL was not distributed with this
 * file, You can obtain one at http://mozilla.org/MPL/2.0/. */

import * as React from 'react';
import { Router, Route, RedirectFunction, RouterState } from 'react-router';
import { addLocaleData, IntlProvider } from 'react-intl';
import * as en from 'react-intl/locale-data/en';
import * as fr from 'react-intl/locale-data/fr';
import * as localeData from '../translations/data.json';
import { browserHistory } from '../utils/history';
import * as _ from 'lodash';
import * as moment from 'moment';
import InitializationContainer from '../containers/InitializationContainer';
import HomeComponent from './HomeComponent';
import LoginComponent from '../components/LoginComponent';
import AdminComponent from './admin/AdminComponent';
import { LinkOptions } from 'actions/graph';
import { hasToken } from '../utils/token';
import { showErrorNotification } from '../utils/notifications';
import { ChartTypes } from '../types/redux/graph';
import { LanguageTypes } from '../types/i18n';
import { verificationApi } from '../utils/api';
import translate from '../utils/translate';
import { validateComparePeriod, validateSortingOrder } from '../utils/calculateCompare';
import EditGroupsContainer from '../containers/groups/EditGroupsContainer';
import CreateGroupContainer from '../containers/groups/CreateGroupContainer';
import GroupsDetailContainer from '../containers/groups/GroupsDetailContainer';
import MetersDetailContainer from '../containers/meters/MetersDetailContainer';
import { TimeInterval } from '../../../common/TimeInterval.js';

interface RouteProps {
	barStacking: boolean;
	defaultLanguage: LanguageTypes;
	changeOptionsFromLink(options: LinkOptions): Promise<any[]>;
}

export default class RouteComponent extends React.Component<RouteProps, {}> {
	constructor(props: RouteProps) {
		super(props);
		this.requireAuth = this.requireAuth.bind(this);
		this.linkToGraph = this.linkToGraph.bind(this);
	}

	/**
	 * Middleware function that requires proper authentication for a page route
	 * @param nextState The next state of the router
	 * @param replace Function that allows a route redirect
	 */
	public requireAuth(nextState: RouterState, replace: RedirectFunction) {
		function redirectRoute() {
			replace({
				pathname: '/login',
				state: { nextPathname: nextState.location.pathname }
			});
		}
		// Redirect route to login page if the auth token does not exist
		if (!hasToken()) {
			redirectRoute();
			return;
		}
		// Verify that the auth token is valid.
		// Needs to be async because of the network request
		(async () => {
			if (!(await verificationApi.checkTokenValid())) {
				// Route to login page if the auth token is not valid
				browserHistory.push('/login');
			}
		})();
	}

	/**
	 * Middleware function that checks proper authentication for a page route
	 * @param nextState The next state of the router
	 * @param replace Function that allows a route redirect
	 */
	public checkAuth(nextState: RouterState, replace: RedirectFunction) {
		function redirectRoute() {
			replace({
				pathname: '/login',
				state: { nextPathname: nextState.location.pathname }
			});
		}
		// Only check the token if the auth token does not exist
		if (hasToken()) {
			// Verify that the auth token is valid.
			// Needs to be async because of the network request
			(async () => {
				if (!(await verificationApi.checkTokenValid())) {
					// Route to login page if the auth token is not valid
					showErrorNotification(translate('invalid.token.login.or.logout'));
					browserHistory.push('/login');
				}
			})();
		}
	}

	/**
	 * Middleware function that allows hotlinking to a graph with options
	 * @param nextState The next state of the router
	 * @param replace Function that allows a route redirect
	 */
	public linkToGraph(nextState: RouterState, replace: RedirectFunction) {
		const queries = nextState.location.query;
		if (!_.isEmpty(queries)) {
			try {
				const options: LinkOptions = {};
				for (const [key, infoObj] of _.entries(queries)) {
<<<<<<< HEAD
					const info: string = infoObj.toString();
=======
					// TODO The upgrade of TypeScript lead to it giving an error for the type of infoObj
					// which it thinks is unknown. I'm not sure why and this is code from the history
					// package (see modules/@types/history/index.d.ts). What follows is a hack where
					// the type is cast to any. This removes the problem and also allowed the removal
					// of the ! to avoid calling toString when it is a bad value. I think this is okay
					// because the toString documentation indicates it works fine with any type including
					// null and unknown. If it does convert then the default case will catch it as an error.
					// I want to get rid of this issue so Travis testing is not stopped by this. However,
					// we should look into this typing issue more to see what might be a better fix.
					const fixTypeIssue: any = infoObj as any;
					const info: string = fixTypeIssue.toString();
>>>>>>> adfb8064
					switch (key) {
						case 'meterIDs':
							options.meterIDs = info.split(',').map(s => parseInt(s));
							break;
						case 'groupIDs':
							options.groupIDs = info.split(',').map(s => parseInt(s));
							break;
						case 'chartType':
							options.chartType = info as ChartTypes;
							break;
						case 'barDuration':
							options.barDuration = moment.duration(parseInt(info));
							break;
						case 'barStacking':
							if (this.props.barStacking.toString() !== info) {
								options.toggleBarStacking = true;
							}
							break;
						case 'comparePeriod':
							options.comparePeriod = validateComparePeriod(info);
							break;
						case 'compareSortingOrder':
							options.compareSortingOrder = validateSortingOrder(info);
							break;
						case 'optionsVisibility':
							options.optionsVisibility = (info === 'true');
							break;
						case 'serverRange':
							options.serverRange = TimeInterval.fromString(info);
						default:
							throw new Error('Unknown query parameter');
					}
				}
				if (Object.keys(options).length > 0) {
					this.props.changeOptionsFromLink(options);
				}
			} catch (err) {
				showErrorNotification(translate('failed.to.link.graph'));
			}
		}
		replace('/');
	}

	/**
	 * React component that controls the app's routes
	 * Note that '/admin', '/editGroup', and '/createGroup' requires authentication
	 * @returns JSX to create the RouteComponent
	 */
	public render() {
		addLocaleData([...en, ...fr]);
		const lang = this.props.defaultLanguage;
		let messages;
		if (lang === 'fr') {
			messages = (localeData as any).fr;
		} else if (lang === 'es') {
			messages = (localeData as any).es;
		} else {
			messages = (localeData as any).en;
		}
		return (
			<div>
				<InitializationContainer />
				<IntlProvider locale={lang} messages={messages} key={lang}>
					<Router history={browserHistory}>
						<Route path='/login' component={LoginComponent} />
						<Route path='/admin' component={AdminComponent} onEnter={this.requireAuth} />
						<Route path='/groups' component={GroupsDetailContainer} onEnter={this.checkAuth} />
						<Route path='/meters' component={MetersDetailContainer} onEnter={this.checkAuth} />
						<Route path='/graph' component={HomeComponent} onEnter={this.linkToGraph} />
						<Route path='/createGroup' component={CreateGroupContainer} onEnter={this.requireAuth} />
						<Route path='/editGroup' component={EditGroupsContainer} onEnter={this.requireAuth} />
						<Route path='*' component={HomeComponent} />
					</Router>
				</IntlProvider>
			</div>
		);
	}
}<|MERGE_RESOLUTION|>--- conflicted
+++ resolved
@@ -106,9 +106,6 @@
 			try {
 				const options: LinkOptions = {};
 				for (const [key, infoObj] of _.entries(queries)) {
-<<<<<<< HEAD
-					const info: string = infoObj.toString();
-=======
 					// TODO The upgrade of TypeScript lead to it giving an error for the type of infoObj
 					// which it thinks is unknown. I'm not sure why and this is code from the history
 					// package (see modules/@types/history/index.d.ts). What follows is a hack where
@@ -120,7 +117,6 @@
 					// we should look into this typing issue more to see what might be a better fix.
 					const fixTypeIssue: any = infoObj as any;
 					const info: string = fixTypeIssue.toString();
->>>>>>> adfb8064
 					switch (key) {
 						case 'meterIDs':
 							options.meterIDs = info.split(',').map(s => parseInt(s));
