/* This Source Code Form is subject to the terms of the Mozilla Public
 * License, v. 2.0. If a copy of the MPL was not distributed with this
 * file, You can obtain one at http://mozilla.org/MPL/2.0/. */

import * as React from 'react';
import { Link } from 'react-router';
import { Button } from 'reactstrap';
import { FormattedMessage } from 'react-intl';
import MenuModalComponent from './MenuModalComponent';
import { hasToken } from '../utils/token';
import getPage from '../utils/getPage';
import TooltipMarkerComponent from './TooltipMarkerComponent';
import TooltipHelpComponentAlternative from './TooltipHelpComponentAlternative';

interface HeaderButtonsProps {
	showCollapsedMenuButton: boolean;
}

/**
 * React component that controls the buttons in the Header
 */
export default class HeaderButtonsComponent extends React.Component<HeaderButtonsProps, {}> {
	constructor(props: HeaderButtonsProps) {
		super(props);
		this.handleLogOut = this.handleLogOut.bind(this);
	}

	public render() {
		const showOptions = getPage() === '';
		const renderLoginButton = !hasToken();
		const renderHomeButton = getPage() !== '';
		const renderAdminButton = hasToken() && getPage() !== 'admin';
		const renderGroupsButton = getPage() !== 'groups';
		const renderMetersButton = getPage() !== 'meters';
		const renderMapsButton = hasToken() && getPage() !== 'maps';
		const renderLogoutButton = hasToken();

		const loginLinkStyle: React.CSSProperties = {
			display: renderLoginButton ? 'inline' : 'none',
			paddingLeft: '5px'
		};
		const homeLinkStyle: React.CSSProperties = {
			display: renderHomeButton ? 'inline' : 'none',
			paddingLeft: '5px'
		};
		const adminLinkStyle: React.CSSProperties = {
			display: renderAdminButton ? 'inline' : 'none'
		};
		const groupsLinkStyle: React.CSSProperties = {
			display: renderGroupsButton ? 'inline' : 'none',
			paddingLeft: '5px'
		};
		const metersLinkStyle: React.CSSProperties = {
			display: renderMetersButton ? 'inline' : 'none',
			paddingLeft: '5px'
		};
		const mapsLinkStyle: React.CSSProperties = {
			display: renderMapsButton ? 'inline' : 'none',
			paddingLeft: '5px'
		};
		const logoutButtonStyle: React.CSSProperties = {
			display: renderLogoutButton ? 'inline' : 'none',
			paddingLeft: '5px'
		};

		return (
			<div>
				<div className='d-lg-none'>
					{(this.props.showCollapsedMenuButton) ?
						<MenuModalComponent
							showOptions={showOptions}
							showCollapsedMenuButton={false}
						/> : null
					}
				</div>
				<div className={this.props.showCollapsedMenuButton ? 'd-none d-lg-block' : ''}>
					<TooltipHelpComponentAlternative page='all' />
					<TooltipMarkerComponent page='all' helpTextId='help.home.header' />
					<Link style={adminLinkStyle} to='/admin'><Button outline><FormattedMessage id='admin.panel'/></Button></Link>
					<Link style={groupsLinkStyle} to='/groups'><Button outline><FormattedMessage id='groups' /></Button></Link>
					<Link style={metersLinkStyle} to='/meters'><Button outline><FormattedMessage id='meters' /></Button></Link>
<<<<<<< HEAD
					<Link style={mapsLinkStyle} to='/maps'><Button outline><FormattedMessage id='maps' /></Button></Link>
					<Link style={homeLinkStyle} to='/'><Button outline><FormattedMessage id='home'/></Button></Link>
					<Link style={loginLinkStyle} to='/login'><Button outline><FormattedMessage id='log.in'/></Button></Link>
					<Link style={logoutButtonStyle} to='/'><Button outline onClick={this.handleLogOut}><FormattedMessage id='log.out'/></Button></Link>
=======
					<Link style={homeLinkStyle} to='/'><Button outline><FormattedMessage id='home' /></Button></Link>
					<Link style={loginLinkStyle} to='/login'><Button outline><FormattedMessage id='log.in' /></Button></Link>
					<Link style={logoutButtonStyle} to='/'><Button outline onClick={this.handleLogOut}><FormattedMessage id='log.out' /></Button></Link>
>>>>>>> 8782a393
				</div>
			</div>
		);
	}

	private handleLogOut() {
		localStorage.removeItem('token');
		this.forceUpdate();
	}
}<|MERGE_RESOLUTION|>--- conflicted
+++ resolved
@@ -79,16 +79,10 @@
 					<Link style={adminLinkStyle} to='/admin'><Button outline><FormattedMessage id='admin.panel'/></Button></Link>
 					<Link style={groupsLinkStyle} to='/groups'><Button outline><FormattedMessage id='groups' /></Button></Link>
 					<Link style={metersLinkStyle} to='/meters'><Button outline><FormattedMessage id='meters' /></Button></Link>
-<<<<<<< HEAD
 					<Link style={mapsLinkStyle} to='/maps'><Button outline><FormattedMessage id='maps' /></Button></Link>
 					<Link style={homeLinkStyle} to='/'><Button outline><FormattedMessage id='home'/></Button></Link>
 					<Link style={loginLinkStyle} to='/login'><Button outline><FormattedMessage id='log.in'/></Button></Link>
 					<Link style={logoutButtonStyle} to='/'><Button outline onClick={this.handleLogOut}><FormattedMessage id='log.out'/></Button></Link>
-=======
-					<Link style={homeLinkStyle} to='/'><Button outline><FormattedMessage id='home' /></Button></Link>
-					<Link style={loginLinkStyle} to='/login'><Button outline><FormattedMessage id='log.in' /></Button></Link>
-					<Link style={logoutButtonStyle} to='/'><Button outline onClick={this.handleLogOut}><FormattedMessage id='log.out' /></Button></Link>
->>>>>>> 8782a393
 				</div>
 			</div>
 		);
