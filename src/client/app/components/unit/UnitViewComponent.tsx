--- conflicted
+++ resolved
@@ -60,15 +60,9 @@
                 {loggedInAsAdmin && <td> {this.props.unit.id} {this.formatStatus()} </td>}
                 {loggedInAsAdmin && <td> {this.props.unit.name}</td>}
 				<td> {this.unitIdentifierInput()} </td>
-<<<<<<< HEAD
                 {/* {loggedInAsAdmin && <td> {this.props.unit.unitRepresent}</td>} */}
                 <td> {this.formatUnitRepresentInput()} </td>
                 {/* {loggedInAsAdmin && <td> {this.props.unit.secInRate}</td>} */}
-=======
-                {/* {loggedInAsAdmin && <td> {this.props.unit.unitRepresent} {this.formatStatus()} </td>} */}
-                <td> {this.formatUnitRepresentInput()} </td>
-                {/* {loggedInAsAdmin && <td> {this.props.unit.secInRate} {this.formatStatus()} </td>} */}
->>>>>>> 1b1b34f8
                 <td> {this.formatSecInRateInput()} </td>
                 {loggedInAsAdmin && <td> {this.props.unit.typeOfUnit}</td>}
                 {loggedInAsAdmin && <td> {this.props.unit.suffix}</td>}
@@ -78,41 +72,43 @@
             </tr>
         );
     }
-
-<<<<<<< HEAD
-=======
+    private handleUnitRepresentChange(event: React.ChangeEvent<HTMLSelectElement>){
+        this.setState({unitRepresentInput: event.target.value});
+    }
+
+    private toggleUnitRepresentInput(){
+        if(this.state.unitRepresentFocus){
+            const unitRepresent = this.state.unitRepresentInput;
+
+            const editedUnit = {
+                ...this.props.unit,
+                unitRepresent
+            };
+            // this.props.editUnitDetails(editedUnit);
+        }
+        this.setState({unitRepresentFocus: !this.state.unitRepresentFocus});
+    }
+
+
+    private toggleSecInRateInput(){
+        if(this.state.secInRateFocus){
+            const secInRate = this.state.secInRateInput;
+
+            const editedUnit = {
+                ...this.props.unit,
+                secInRate
+            };
+            //this.props.editUnitDetails(editedUnit) //Needs editUnitDetails function used to dispatch the action to edit unit details (refer to line #24 on MeterViewComponent.tsx)
+        }
+        this.setState({secInRateFocus: !this.state.secInRateFocus});
+    }
+
     private handleSecInRateChange(event: React.ChangeEvent<HTMLInputElement>){
         this.setState({ secInRateInput: parseInt(event.target.value)}); //converts string to number
     }
 
-    private formatSecInRateInput(){
-        let formattedSecInRate;
-        let buttonMessageId;
-        if(this.state.secInRateFocus){
-            formattedSecInRate = <input
-                id = {'secInRate'}
-                type = 'number'
-                autoFocus
-                value={this.state.secInRateInput}
-                onChange={event => this.handleSecInRateChange(event)}
-            />;
-            buttonMessageId = 'update';
-        } else {
-            formattedSecInRate = <div>{this.state.secInRateInput}</div>
-            buttonMessageId = 'edit';
-        }
-
-        let toggleButton;
-        const loggedInAsAdmin = this.props.loggedInAsAdmin;
-        if (loggedInAsAdmin) {
-            toggleButton = <Button style={this.styleToggleBtn()} color='primary' onClick={this.toggleSecInRateInput}>
-                <FormattedMessage id={buttonMessageId} />
-            </Button>;
-        } else {
-            toggleButton = <div />;
-        }
-
->>>>>>> 1b1b34f8
+
+
     private removeUnsavedChangesFunction(callback: () => void) {
 		// This function is called to reset all the inputs to the initial state
 		store.dispatch<any>(confirmEditedUnits()).then(() => {
@@ -165,13 +161,6 @@
 		this.setState({ identifierInput: event.target.value });
 	}
 
-    private handleUnitRepresentChange(event: React.ChangeEvent<HTMLSelectElement>){
-        this.setState({ unitRepresentInput: event.target.value });
-    }
-
-    private handleSecInRateChange(event: React.ChangeEvent<HTMLTextAreaElement>){
-        this.setState({ secInRateInput: parseInt(event.target.value)}); //converts string to number
-    }
 
     private toggleIdentifierInput() {
 		if (this.state.identifierFocus) {
@@ -186,39 +175,7 @@
 		this.setState({ identifierFocus: !this.state.identifierFocus });
 	}
 
-    private toggleUnitRepresentInput(){
-        if(this.state.unitRepresentFocus){
-            const unitRepresent = this.state.unitRepresentInput;
-
-            const editedUnit = {
-                ...this.props.unit,
-                unitRepresent
-            };
-<<<<<<< HEAD
-            // this.props.editUnitDetails(editedUnit);
-=======
-            this.props.editUnitDetails(editedUnit);
->>>>>>> 1b1b34f8
-        }
-        this.setState({ unitRepresentFocus: !this.state.unitRepresentFocus });
-    }
-
-    private toggleSecInRateInput(){
-        if(this.state.secInRateFocus){
-            const secInRate = this.state.secInRateInput;
-
-            const editedUnit = {
-                ...this.props.unit,
-                secInRate
-            };
-<<<<<<< HEAD
-            // this.props.editUnitDetails(editedUnit) //Needs editUnitDetails function used to dispatch the action to edit unit details (refer to line #24 on MeterViewComponent.tsx)
-=======
-            this.props.editUnitDetails(editedUnit) //Needs editUnitDetails function used to dispatch the action to edit unit details (refer to line #24 on MeterViewComponent.tsx)
->>>>>>> 1b1b34f8
-        }
-        this.setState({ secInRateFocus: !this.state.secInRateFocus });
-    }
+    
 
     private unitIdentifierInput(){
 		let formattedIdentifier;
@@ -263,6 +220,67 @@
 		}
 	}
 
+
+
+    private toggleNoteInput() {
+		if (this.state.noteFocus) {
+			const note = this.state.noteInput;
+
+			const editedUnit = {
+				...this.props.unit,
+				note
+			};
+			//this.props.editUnitDetails(editedMeter);
+		}
+		this.setState({ noteFocus: !this.state.noteFocus });
+	}
+
+	private handleNoteChange(event: React.ChangeEvent<HTMLTextAreaElement>) {
+		this.setState({ noteInput: event.target.value });
+	}
+
+	private formatNoteInput(){
+		let formattedNote;
+		let buttonMessageId;
+		if(this.state.noteFocus){
+			formattedNote = <textarea
+				id={'note'}
+				autoFocus
+				value={this.state.noteInput}
+				onChange={event => this.handleNoteChange(event)}
+			/>;
+			buttonMessageId = 'update';
+		} else {
+			formattedNote = <div>{this.state.noteInput}</div>;
+			buttonMessageId = 'edit';
+		}
+
+		let toggleButton;
+		const loggedInAsAdmin = this.props.loggedInAsAdmin;
+		if (loggedInAsAdmin) {
+			toggleButton = <Button style={this.styleToggleBtn()} color='primary' onClick={this.toggleNoteInput}>
+				<FormattedMessage id={buttonMessageId} />
+			</Button>;
+		} else {
+			toggleButton = <div />;
+		}
+
+		if (loggedInAsAdmin) {
+			return ( // add onClick
+				<div>
+					{formattedNote}
+					{toggleButton}
+				</div>
+			);
+		} else {
+			return (
+				<div>
+					{this.state.noteInput}
+					{toggleButton}
+				</div>
+			);
+		}
+	}
 
     private formatUnitRepresentInput() {
         let formattedUnitRepresent;
@@ -283,85 +301,6 @@
             buttonMessageId = 'edit';
         }
 
-
-    private toggleNoteInput() {
-		if (this.state.noteFocus) {
-			const note = this.state.noteInput;
-
-			const editedUnit = {
-				...this.props.unit,
-				note
-			};
-			//this.props.editUnitDetails(editedMeter);
-		}
-		this.setState({ noteFocus: !this.state.noteFocus });
-	}
-
-	private handleNoteChange(event: React.ChangeEvent<HTMLTextAreaElement>) {
-		this.setState({ noteInput: event.target.value });
-	}
-
-	private formatNoteInput(){
-		let formattedNote;
-		let buttonMessageId;
-		if(this.state.noteFocus){
-			formattedNote = <textarea
-				id={'note'}
-				autoFocus
-				value={this.state.noteInput}
-				onChange={event => this.handleNoteChange(event)}
-			/>;
-			buttonMessageId = 'update';
-		} else {
-			formattedNote = <div>{this.state.noteInput}</div>;
-			buttonMessageId = 'edit';
-		}
-
-		let toggleButton;
-		const loggedInAsAdmin = this.props.loggedInAsAdmin;
-		if (loggedInAsAdmin) {
-			toggleButton = <Button style={this.styleToggleBtn()} color='primary' onClick={this.toggleNoteInput}>
-				<FormattedMessage id={buttonMessageId} />
-			</Button>;
-		} else {
-			toggleButton = <div />;
-		}
-
-		if (loggedInAsAdmin) {
-			return ( // add onClick
-				<div>
-					{formattedNote}
-					{toggleButton}
-				</div>
-			);
-		} else {
-			return (
-				<div>
-					{this.state.noteInput}
-					{toggleButton}
-				</div>
-			);
-		}
-	}
-
-    private formatUnitRepresentInput() {
-        let formattedUnitRepresent;
-        let buttonMessageId;
-        if(this.state.unitRepresentFocus){
-            formattedUnitRepresent = <select 
-            id={'unitRepresent'} 
-            value={this.state.unitRepresentInput}
-            onChange={event => this.handleUnitRepresentChange(event)}>
-            <option value="quantity">Quantity</option>
-            <option value="flow">Flow</option>
-            <option value="raw">Raw</option>
-            <option value="unused">Unused</option>
-            </select>
-            buttonMessageId = 'update';
-        }else{
-            formattedUnitRepresent = <div>{this.state.unitRepresentInput}</div>
-            buttonMessageId = 'edit';
-        }
         let toggleButton;
         const loggedInAsAdmin = this.props.loggedInAsAdmin;
         if(loggedInAsAdmin) { 
@@ -372,19 +311,6 @@
             toggleButton = <div /> 
         }
 
-<<<<<<< HEAD
-=======
-        let toggleButton;
-        const loggedInAsAdmin = this.props.loggedInAsAdmin;
-        if(loggedInAsAdmin) { 
-            toggleButton = <Button style={this.styleToggleBtn()} color='primary' onClick={this.toggleUnitRepresentInput}>
-            <FormattedMessage id={buttonMessageId} />
-        </Button>;
-        } else {
-            toggleButton = <div /> 
-        }
-
->>>>>>> 1b1b34f8
         if (loggedInAsAdmin) {
 			return ( // add onClick
 				<div>
@@ -406,7 +332,8 @@
         let formattedSecInRate;
         let buttonMessageId;
         if(this.state.secInRateFocus){
-            formattedSecInRate = <textarea
+            formattedSecInRate = <input
+                type = 'number'
                 id = {'secInRate'}
                 autoFocus
                 value={this.state.secInRateInput}
@@ -444,6 +371,5 @@
             );
         }
     }
-
 }
 export default injectIntl(UnitViewComponent);