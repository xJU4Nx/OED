--- conflicted
+++ resolved
@@ -64,20 +64,12 @@
 					<Table striped bordered hover>
 					<thead>
 						<tr>
-<<<<<<< HEAD
 						{loggedInAsAdmin && <th> <FormattedMessage id='meter.id' /> </th>}
+						{loggedInAsAdmin && <th> <FormattedMessage id='meter.name' /> </th>}
 						<th> <FormattedMessage id='meter.name' /> </th>
 						{loggedInAsAdmin && <th> <FormattedMessage id='meter.type' /> </th>}
 						{loggedInAsAdmin && <th> <FormattedMessage id='meter.ip'/> </th>}
 						{loggedInAsAdmin && <th> <FormattedMessage id='meter.gps'/> </th>}
-=======
-						{hasToken() && <th> <FormattedMessage id='meter.id' /> </th>}
-						{hasToken() && <th> <FormattedMessage id='meter.name' /> </th>}
-						<th> <FormattedMessage id='meter.identifier' /> </th>
-						{hasToken() && <th> <FormattedMessage id='meter.type' /> </th>}
-						{hasToken() && <th> <FormattedMessage id='meter.ip'/> </th>}
-						{hasToken() && <th> <FormattedMessage id='meter.gps'/> </th>}
->>>>>>> 825fdade
 						<th> <FormattedMessage id='meter.enabled' /> </th>
 						<th> <FormattedMessage id='meter.displayable' /> </th>
 						{loggedInAsAdmin && <th> <FormattedMessage id='meter.time.zone' /> </th>}
