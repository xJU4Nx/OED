--- conflicted
+++ resolved
@@ -15,7 +15,6 @@
 /**
  * React component that creates an logo image from a file path
  */
-<<<<<<< HEAD
 function LogoComponent(props: LogoPropsWithIntl) {
 	const imgStyle: React.CSSProperties = {
 		maxWidth: '100%',
@@ -28,12 +27,7 @@
 	});
 	const { formatMessage } = props.intl;
 	return (
-		<img src={props.url} alt={formatMessage(messages.logo)} title={formatMessage(messages.oed)} style={imgStyle} />
-=======
-export default function LogoComponent(props: LogoProps) {
-	return (
-		<img height={props.height} src={props.url} alt='Logo' title='Open Energy Dashboard' />
->>>>>>> bd3a3637
+		<img height={props.height} src={props.url} alt={formatMessage(messages.logo)} title={formatMessage(messages.oed)} style={imgStyle} />
 	);
 }
 
