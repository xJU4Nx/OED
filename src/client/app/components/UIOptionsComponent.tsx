--- conflicted
+++ resolved
@@ -62,7 +62,7 @@
 	}
 
 	public componentWillReceiveProps(nextProps: UIOptionsProps) {
-		this.setState({barDurationDays: nextProps.barDuration.asDays()});
+		this.setState({ barDurationDays: nextProps.barDuration.asDays() });
 	}
 
 	public render() {
@@ -87,145 +87,131 @@
 
 				{/* Controls specific to the bar chart. */}
 				{this.props.chartToRender === ChartTypes.bar &&
-<<<<<<< HEAD
 					<div>
 						<div className='checkbox'>
 							<input type='checkbox' onChange={this.handleChangeBarStacking} checked={this.props.barStacking} id='barStacking' />
 							<label htmlFor='barStacking'>
-								<FormattedMessage id='bar.stacking'/>
+								<FormattedMessage id='bar.stacking' />
 							</label>
-							<TooltipMarkerComponent page='home' helpTextId='help.home.bar.stacking.tip'/>
+							<TooltipMarkerComponent page='home' helpTextId='help.home.bar.stacking.tip' />
 						</div>
 						<p style={labelStyle}>
 							<FormattedMessage id='bar.interval' />:
 						</p>
 						<ButtonGroup
 							style={zIndexFix}
-=======
-				<div>
-					<div className='checkbox'>
-						<label><input type='checkbox' onChange={this.handleChangeBarStacking} checked={this.props.barStacking} />
-							<FormattedMessage id='bar.stacking' /><TooltipHelpComponent tip={this.props.intl.formatMessage(messages.barStackingTip)} />
-						</label>
+						>
+							<Button
+								outline={this.state.barDurationDays !== 1}
+								onClick={() => this.handleBarButton(1)}
+							>
+								<FormattedMessage id='day' />
+							</Button>
+							<Button
+								outline={this.state.barDurationDays !== 7}
+								onClick={() => this.handleBarButton(7)}
+							>
+								<FormattedMessage id='week' />
+							</Button>
+							<Button
+								outline={this.state.barDurationDays !== 28}
+								onClick={() => this.handleBarButton(28)}
+							>
+								<FormattedMessage id='4.weeks' />
+							</Button>
+						</ButtonGroup>
+						<Button
+							outline={!this.state.showSlider}
+							onClick={this.toggleSlider}
+						>
+							<FormattedMessage id='toggle.custom.slider' />
+						</Button>
+						{this.state.showSlider &&
+							<div style={divTopPadding}>
+								<Slider
+									min={1}
+									max={365}
+									value={this.state.barDurationDays}
+									onChange={this.handleBarDurationChange}
+									onAfterChange={this.handleBarDurationChangeComplete}
+									tipFormatter={this.formatSliderTip}
+									trackStyle={{ backgroundColor: 'gray', height: 10 }}
+									handleStyle={[{
+										height: 28,
+										width: 28,
+										marginLeft: -14,
+										marginTop: -9,
+										backgroundColor: 'white'
+									}]}
+									railStyle={{ backgroundColor: 'gray', height: 10 }}
+								/>
+							</div>
+						}
 					</div>
-					<p style={labelStyle}>
-						<FormattedMessage id='bar.interval' />:
-					</p>
-					<ButtonGroup
-						style={zIndexFix}
-					>
-						<Button
-							outline={this.state.barDurationDays !== 1}
-							onClick={() => this.handleBarButton(1)}
->>>>>>> 2fa6cd99
-						>
-							<FormattedMessage id='day' />
-						</Button>
-						<Button
-							outline={this.state.barDurationDays !== 7}
-							onClick={() => this.handleBarButton(7)}
-						>
-							<FormattedMessage id='week' />
-						</Button>
-						<Button
-							outline={this.state.barDurationDays !== 28}
-							onClick={() => this.handleBarButton(28)}
-						>
-							<FormattedMessage id='4.weeks' />
-						</Button>
-					</ButtonGroup>
-					<Button
-						outline={!this.state.showSlider}
-						onClick={this.toggleSlider}
-					>
-						<FormattedMessage id='toggle.custom.slider' />
-					</Button>
-					{this.state.showSlider &&
-					<div style={divTopPadding}>
-						<Slider
-							min={1}
-							max={365}
-							value={this.state.barDurationDays}
-							onChange={this.handleBarDurationChange}
-							onAfterChange={this.handleBarDurationChangeComplete}
-							tipFormatter={this.formatSliderTip}
-							trackStyle={{ backgroundColor: 'gray', height: 10 }}
-							handleStyle={[{
-								height: 28,
-								width: 28,
-								marginLeft: -14,
-								marginTop: -9,
-								backgroundColor: 'white'
-							}]}
-							railStyle={{ backgroundColor: 'gray', height: 10 }}
-						/>
-					</div>
-					}
-				</div>
 
 				}
 				{/* Controls specific to the compare chart */}
 				{this.props.chartToRender === ChartTypes.compare &&
-				<div>
-					<ButtonGroup
-						style={zIndexFix}
-					>
-						<Button
-							outline={this.props.comparePeriod !== ComparePeriod.Day}
-							active={this.props.comparePeriod === ComparePeriod.Day}
-							onClick={() => this.handleCompareButton(ComparePeriod.Day)}
+					<div>
+						<ButtonGroup
+							style={zIndexFix}
 						>
-							<FormattedMessage id='day' />
-						</Button>
-						<Button
-							outline={this.props.comparePeriod !== ComparePeriod.Week}
-							active={this.props.comparePeriod === ComparePeriod.Week}
-							onClick={() => this.handleCompareButton(ComparePeriod.Week)}
-						>
-							<FormattedMessage id='week' />
-						</Button>
-						<Button
-							outline={this.props.comparePeriod !== ComparePeriod.FourWeeks}
-							active={this.props.comparePeriod === ComparePeriod.FourWeeks}
-							onClick={() => this.handleCompareButton(ComparePeriod.FourWeeks)}
-						>
-							<FormattedMessage id='4.weeks' />
-						</Button>
-					</ButtonGroup>
-					<Dropdown isOpen={this.state.compareSortingDropdownOpen} toggle={this.toggleDropdown}>
-						<DropdownToggle caret>
-							<FormattedMessage id='sort' />
-						</DropdownToggle>
-						<DropdownMenu>
-							<DropdownItem
-								active={this.props.compareSortingOrder === SortingOrder.Alphabetical}
-								onClick={() => this.handleSortingButton(SortingOrder.Alphabetical)}
-							>
-								<FormattedMessage id='alphabetically' />
-							</DropdownItem>
-							<DropdownItem
-								active={this.props.compareSortingOrder === SortingOrder.Ascending}
-								onClick={() => this.handleSortingButton(SortingOrder.Ascending)}
-							>
-								<FormattedMessage id='ascending' />
-							</DropdownItem>
-							<DropdownItem
-								active={this.props.compareSortingOrder === SortingOrder.Descending}
-								onClick={() => this.handleSortingButton(SortingOrder.Descending)}
-							>
-								<FormattedMessage id='descending' />
-							</DropdownItem>
-						</DropdownMenu>
-					</Dropdown>
-				</div>
+							<Button
+								outline={this.props.comparePeriod !== ComparePeriod.Day}
+								active={this.props.comparePeriod === ComparePeriod.Day}
+								onClick={() => this.handleCompareButton(ComparePeriod.Day)}
+							>
+								<FormattedMessage id='day' />
+							</Button>
+							<Button
+								outline={this.props.comparePeriod !== ComparePeriod.Week}
+								active={this.props.comparePeriod === ComparePeriod.Week}
+								onClick={() => this.handleCompareButton(ComparePeriod.Week)}
+							>
+								<FormattedMessage id='week' />
+							</Button>
+							<Button
+								outline={this.props.comparePeriod !== ComparePeriod.FourWeeks}
+								active={this.props.comparePeriod === ComparePeriod.FourWeeks}
+								onClick={() => this.handleCompareButton(ComparePeriod.FourWeeks)}
+							>
+								<FormattedMessage id='4.weeks' />
+							</Button>
+						</ButtonGroup>
+						<Dropdown isOpen={this.state.compareSortingDropdownOpen} toggle={this.toggleDropdown}>
+							<DropdownToggle caret>
+								<FormattedMessage id='sort' />
+							</DropdownToggle>
+							<DropdownMenu>
+								<DropdownItem
+									active={this.props.compareSortingOrder === SortingOrder.Alphabetical}
+									onClick={() => this.handleSortingButton(SortingOrder.Alphabetical)}
+								>
+									<FormattedMessage id='alphabetically' />
+								</DropdownItem>
+								<DropdownItem
+									active={this.props.compareSortingOrder === SortingOrder.Ascending}
+									onClick={() => this.handleSortingButton(SortingOrder.Ascending)}
+								>
+									<FormattedMessage id='ascending' />
+								</DropdownItem>
+								<DropdownItem
+									active={this.props.compareSortingOrder === SortingOrder.Descending}
+									onClick={() => this.handleSortingButton(SortingOrder.Descending)}
+								>
+									<FormattedMessage id='descending' />
+								</DropdownItem>
+							</DropdownMenu>
+						</Dropdown>
+					</div>
 				}
 
 
 				{/* We can't export compare data */}
 				{this.props.chartToRender !== ChartTypes.compare &&
-				<div style={divTopPadding}>
-					<ExportContainer />
-				</div>
+					<div style={divTopPadding}>
+						<ExportContainer />
+					</div>
 				}
 				<div style={divTopPadding}>
 					<ChartLinkContainer />
@@ -235,7 +221,7 @@
 						onClick={this.handleSetOptionsVisibility}
 						outline
 					>
-						{ this.props.optionsVisibility ?
+						{this.props.optionsVisibility ?
 							<FormattedMessage id='hide.options' />
 							:
 							<FormattedMessage id='show.options' />
@@ -259,7 +245,7 @@
 	 * Stores temporary barDuration until slider is released, used to update the UI of the slider
 	 */
 	private handleBarDurationChange(value: number) {
-		this.setState({ barDurationDays: value});
+		this.setState({ barDurationDays: value });
 	}
 
 	private handleChangeBarStacking() {
@@ -290,7 +276,7 @@
 
 	private formatSliderTip(value: number) {
 		const messages = defineMessages({
-			day: {	id: 'day' },
+			day: { id: 'day' },
 			days: { id: 'days' }
 		});
 		const { formatMessage } = this.props.intl;
