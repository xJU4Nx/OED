/* This Source Code Form is subject to the terms of the Mozilla Public
 * License, v. 2.0. If a copy of the MPL was not distributed with this
 * file, You can obtain one at http://mozilla.org/MPL/2.0/. */

import * as React from 'react';
import { FormattedMessage } from 'react-intl';
import CompareChartContainer from '../containers/CompareChartContainer';
import { CompareEntity } from '../containers/MultiCompareChartContainer';
import { UncontrolledAlert } from 'reactstrap';

interface MultiCompareChartProps {
	selectedCompareEntities: CompareEntity[];
	errorEntities: string[];
}

export default function MultiCompareChartComponent(props: MultiCompareChartProps) {
	// Compute how much space should be used in the bootstrap grid system
	let size = 3;
	const numSelectedItems = props.selectedCompareEntities.length;
	if (numSelectedItems < 3) {
		size = numSelectedItems;
	}
	const childClassName = `col-12 col-lg-${12 / size}`;
	const centeredStyle = {
		marginTop: '20%'
	};

<<<<<<< HEAD
	// Display a message if no meters are selected
	if (numSelectedItems === 0) {
		return (
			<div className='text-center' style={centeredStyle}>
				<FormattedMessage id='empty.compare' />
			</div>
		);
	}
	const childClassName = `col-12 col-lg-${12 / size}`;

=======
>>>>>>> 616140a2
	return (
		<div>
			<div className='row'>
				{props.errorEntities.map( name =>
					<div className='col-12 clearfix' key={name}>
						<UncontrolledAlert color='danger' className='float-right text-right'>
							Insufficient readings data to process comparison for {name}.
						</UncontrolledAlert>
					</div>
				)}
			</div>
			<div className='row'>
				{props.selectedCompareEntities.map(compareEntity =>
					<div className={childClassName} key={compareEntity.id + compareEntity.name}>
						<CompareChartContainer
							key={compareEntity.id + compareEntity.name}
							entity={compareEntity}
						/>
					</div>
				)}
			</div>
			{props.selectedCompareEntities.length === 0 &&
				<div className='text-center' style={centeredStyle}>
					Select one or more items to compare usage over time.
				</div>
			}
		</div>
	);
}<|MERGE_RESOLUTION|>--- conflicted
+++ resolved
@@ -3,10 +3,10 @@
  * file, You can obtain one at http://mozilla.org/MPL/2.0/. */
 
 import * as React from 'react';
+import { UncontrolledAlert } from 'reactstrap';
 import { FormattedMessage } from 'react-intl';
 import CompareChartContainer from '../containers/CompareChartContainer';
 import { CompareEntity } from '../containers/MultiCompareChartContainer';
-import { UncontrolledAlert } from 'reactstrap';
 
 interface MultiCompareChartProps {
 	selectedCompareEntities: CompareEntity[];
@@ -25,26 +25,13 @@
 		marginTop: '20%'
 	};
 
-<<<<<<< HEAD
-	// Display a message if no meters are selected
-	if (numSelectedItems === 0) {
-		return (
-			<div className='text-center' style={centeredStyle}>
-				<FormattedMessage id='empty.compare' />
-			</div>
-		);
-	}
-	const childClassName = `col-12 col-lg-${12 / size}`;
-
-=======
->>>>>>> 616140a2
 	return (
 		<div>
 			<div className='row'>
 				{props.errorEntities.map( name =>
 					<div className='col-12 clearfix' key={name}>
 						<UncontrolledAlert color='danger' className='float-right text-right'>
-							Insufficient readings data to process comparison for {name}.
+							<FormattedMessage id='insufficient.readings' /> {name}
 						</UncontrolledAlert>
 					</div>
 				)}
@@ -61,7 +48,7 @@
 			</div>
 			{props.selectedCompareEntities.length === 0 &&
 				<div className='text-center' style={centeredStyle}>
-					Select one or more items to compare usage over time.
+					<FormattedMessage id='empty.compare' />
 				</div>
 			}
 		</div>
