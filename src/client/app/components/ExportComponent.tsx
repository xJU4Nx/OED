--- conflicted
+++ resolved
@@ -43,14 +43,9 @@
 		})
 
 		// Determine and format the first time in the dataset
-<<<<<<< HEAD
+		// These values are already UTC so they are okay. Why has not been tracked down.
 		let startTime = moment(data[0].exportVals[0].x);
 		for (const reading of data) {
-=======
-		// These values are already UTC so they are okay. Why has not been tracked down.
-		let startTime = moment(compressedData[0].exportVals[0].x);
-		for (const reading of compressedData) {
->>>>>>> 924eefa9
 			if (reading !== undefined) {
 				const startTimeOfDataset = moment(reading.exportVals[0].x);
 				if (startTime.isAfter(startTimeOfDataset)) {
@@ -70,15 +65,9 @@
 			}
 		}
 		// Use regex to remove commas and replace spaces/colons/hyphens with underscores
-<<<<<<< HEAD
-		const startTimeString = startTime.utc().format('LL_LTS').replace(/,/g,'').replace(/[\s:-]/g,'_');
-		const endTimeString = endTime.utc().format('LL_LTS').replace(/,/g,'').replace(/[\s:-]/g,'_');
-		const chartName = data[0].currentChart;
-=======
 		const startTimeString = startTime.utc().format('LL_LTS').replace(/,/g, '').replace(/[\s:-]/g, '_');
 		const endTimeString = endTime.utc().format('LL_LTS').replace(/,/g, '').replace(/[\s:-]/g, '_');
-		const chartName = compressedData[0].currentChart;
->>>>>>> 924eefa9
+		const chartName = data[0].currentChart;
 		const name = `oedExport_${chartName}_${startTimeString}_to_${endTimeString}.csv`;
 		graphExport(data, name);
 	};
