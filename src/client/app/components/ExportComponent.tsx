--- conflicted
+++ resolved
@@ -8,12 +8,9 @@
 import graphExport, { graphRawExport, downloadRawCSV } from '../utils/exportData';
 import { ExportDataSet } from '../types/readings';
 import { FormattedMessage } from 'react-intl';
-<<<<<<< HEAD
 import { TimeInterval } from '../../../common/TimeInterval';
 import { metersApi } from '../utils/api'
-=======
 import TooltipMarkerComponent from './TooltipMarkerComponent';
->>>>>>> 7251a3f7
 
 interface ExportProps {
 	showRawExport:boolean;
