
/*
 * This Source Code Form is subject to the terms of the Mozilla Public
 * License, v. 2.0. If a copy of the MPL was not distributed with this
 * file, You can obtain one at http://mozilla.org/MPL/2.0/.
 */

import * as readingsActions from '../actions/readings';

/**
 * @typedef {Object} State~Readings
 * @property {Object.<number, Object.<string, State~Readings~ReadingsForTimeInterval>>} byMeterID
 */

/**
 * @type {State~Readings}
 */
const defaultState = {
	byMeterID: {}
};

/**
 * @param {State~Readings} state
 * @param action
 * @return {State~Readings}
 */
export default function readings(state = defaultState, action) {
	switch (action.type) {
		case readingsActions.REQUEST_MANY_READINGS: {
			const timeInterval = action.timeInterval;
			const newState = {
				...state,
				byMeterID: {
					...state.byMeterID
				}
			};
<<<<<<< HEAD
		}
		case metersActions.RECEIVE_METERS_DETAILS: {
			const newEmptyReadingsByMeterID = {};
			for (const { id } of action.data) {
				newEmptyReadingsByMeterID[id] = {};
=======
			for (const meterID of action.meterIDs) {
				if (newState.byMeterID[meterID] === undefined) {
					newState.byMeterID[meterID] = {};
				} else if (newState.byMeterID[meterID][timeInterval] === undefined) {
					newState.byMeterID[meterID][timeInterval] = { isFetching: true };
				} else {
					newState.byMeterID[meterID][timeInterval] = { ...newState.byMeterID[meterID][timeInterval], isFetching: true };
				}
>>>>>>> fe79e726
			}
			return newState;
		}
		case readingsActions.RECEIVE_MANY_READINGS: {
			const timeInterval = action.timeInterval;
			const newState = {
				...state,
				byMeterID: {
					...state.byMeterID
				}
			};
			for (const meterID of action.meterIDs) {
				const readingsForMeter = action.readings[meterID];
				newState.byMeterID[meterID][timeInterval] = { isFetching: false, readings: readingsForMeter };
			}
			return newState;
		}
		default:
			return state;
	}
}<|MERGE_RESOLUTION|>--- conflicted
+++ resolved
@@ -34,13 +34,6 @@
 					...state.byMeterID
 				}
 			};
-<<<<<<< HEAD
-		}
-		case metersActions.RECEIVE_METERS_DETAILS: {
-			const newEmptyReadingsByMeterID = {};
-			for (const { id } of action.data) {
-				newEmptyReadingsByMeterID[id] = {};
-=======
 			for (const meterID of action.meterIDs) {
 				if (newState.byMeterID[meterID] === undefined) {
 					newState.byMeterID[meterID] = {};
@@ -49,7 +42,6 @@
 				} else {
 					newState.byMeterID[meterID][timeInterval] = { ...newState.byMeterID[meterID][timeInterval], isFetching: true };
 				}
->>>>>>> fe79e726
 			}
 			return newState;
 		}
