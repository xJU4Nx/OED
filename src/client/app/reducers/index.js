/*
 * This Source Code Form is subject to the terms of the Mozilla Public
 * License, v. 2.0. If a copy of the MPL was not distributed with this
 * file, You can obtain one at http://mozilla.org/MPL/2.0/.
 */

import { combineReducers } from 'redux';
import meters from './meters';
import lineReadings from './lineReadings';
import barReadings from './barReadings';
import graph from './graph';
import groups from './groups';

/**
 * @typedef {Object} State
 * @property {State~Meters} meters
 * @property {State~LineReadings} lineReadings
 * @property {State~BarReadings} barReadings
 * @property {State~Graph} graph
 * @property {State~Groups} groups
 */

/**
 * @param {State} state
 * @param action
 * @return {State}
 */
<<<<<<< HEAD
export default combineReducers({ meters, readings, graph, groups });
=======
export default combineReducers({ meters, readings: combineReducers({ line: lineReadings, bar: barReadings }), graph });
>>>>>>> 95a72228
<|MERGE_RESOLUTION|>--- conflicted
+++ resolved
@@ -25,8 +25,4 @@
  * @param action
  * @return {State}
  */
-<<<<<<< HEAD
-export default combineReducers({ meters, readings, graph, groups });
-=======
-export default combineReducers({ meters, readings: combineReducers({ line: lineReadings, bar: barReadings }), graph });
->>>>>>> 95a72228
+export default combineReducers({ meters, readings: combineReducers({ line: lineReadings, bar: barReadings }), graph, groups });