--- conflicted
+++ resolved
@@ -15,26 +15,18 @@
 	 * @param enabled This meter is being actively read from
 	 * @param displayable This meters is available to users for charting
 	 * @param type What kind of meter this is
-<<<<<<< HEAD
 	 * @param gps location in format of GIS coordinates
-	 */
-	constructor(id, name, ipAddress, enabled, displayable, type, gps) {
-=======
 	 * @param identifier Another way to identify a meter
 	 */
-	constructor(id, name, ipAddress, enabled, displayable, type, identifier = name) {
->>>>>>> c6a9d35c
+	constructor(id, name, ipAddress, enabled, displayable, type, gps = unknown, identifier = name) {
 		this.id = id;
 		this.name = name;
 		this.ipAddress = ipAddress;
 		this.enabled = enabled;
 		this.displayable = displayable;
 		this.type = type;
-<<<<<<< HEAD
 		this.gps = gps;
-=======
 		this.identifier = identifier;
->>>>>>> c6a9d35c
 	}
 
 	/**
@@ -78,7 +70,7 @@
 	}
 
 	static mapRow(row) {
-		return new Meter(row.id, row.name, row.ipaddress, row.enabled, row.displayable, row.meter_type, row.gps);
+		return new Meter(row.id, row.name, row.ipaddress, row.enabled, row.displayable, row.meter_type, row.gps, row.identifier);
 	}
 
 	/**
