/* This Source Code Form is subject to the terms of the Mozilla Public
 * License, v. 2.0. If a copy of the MPL was not distributed with this
 * file, You can obtain one at http://mozilla.org/MPL/2.0/. */

const database = require('./database');
const Reading = require('./Reading');

const sqlFile = database.sqlFile;

class Meter {
	/**
	 * @param id This meter's ID. Should be undefined if the meter is being newly created
	 * @param name This meter's name
	 * @param ipAddress This meter's IP Address
	 * @param enabled This meter is being actively read from
	 * @param displayable This meters is available to users for charting
	 * @param type What kind of meter this is
	 * @param gps location in format of GIS coordinates
	 * @param meterTimezone Default timezone for meter
	 * @param identifier Another way to identify a meter
	 */
<<<<<<< HEAD
	constructor(id, name, ipAddress, enabled, displayable, type, meterTimezone = undefined, gps = undefined, identifier = name) {
=======
	constructor(id, name, ipAddress, enabled, displayable, type, meterTimezone, gps = undefined, identifier = name) {
		// In order for the CSV pipeline to work, the order of the parameters needs to match the order that the fields are declared.
>>>>>>> a7b1983e
		this.id = id;
		this.name = name;
		this.ipAddress = ipAddress;
		this.enabled = enabled;
		this.displayable = displayable;
		this.type = type;
		this.meterTimezone = meterTimezone;
		this.gps = gps;
		this.identifier = identifier;
	}

	/**
	 * Returns a promise to create the meters table.
	 * @param conn the connection to use
	 * @return {Promise.<>}
	 */
	static createTable(conn) {
		return conn.none(sqlFile('meter/create_meters_table.sql'));
	}

	/**
	 * Returns a promise to create the meter_type type.
	 * This needs to be run before Meter.createTable().
	 * @param conn the connection to use
	 * @return {Promise<void>}
	 */
	static createMeterTypesEnum(conn) {
		return conn.none(sqlFile('meter/create_meter_types_enum.sql'));
	}

	/**
	 * Returns a promise to retrieve the meter with the given name from the database.
	 * @param name the meter's name
	 * @param conn the connection to be used.
	 * @returns {Promise.<Meter>}
	 */
	static async getByName(name, conn) {
		const row = await conn.one(sqlFile('meter/get_meter_by_name.sql'), { name: name });
		return Meter.mapRow(row);
	}

	/**
	 * Check if a meter with the same name is already in the database.
	 * @param conn the connection to be used.
	 * @returns {boolean}
	 */
	async existsByName(conn) {
		const row = await conn.oneOrNone(sqlFile('meter/get_meter_by_name.sql'), { name: this.name });
		return row !== null;
	}

	/**
	 * Creates a new meter from the data in a row.
	 * @param row the row from which the meter is to be created
	 * @returns Meter from row
	 */
	static mapRow(row) {
		return new Meter(row.id, row.name, row.ipaddress, row.enabled, row.displayable, row.meter_type,
			row.default_timezone_meter, row.gps, row.identifier);
	}

	/**
	 * Returns a promise to retrieve the meter with the given id from the database.
	 * @param id the id of the meter to retrieve
	 * @param conn the connection to be used.
	 * @returns {Promise.<Meter>}
	 */
	static async getByID(id, conn) {
		const row = await conn.one(sqlFile('meter/get_meter_by_id.sql'), { id: id });
		return Meter.mapRow(row);
	}

	/**
	 * Returns a promise to get all of the meters from the database
	 * @param conn the connection to be used.
	 * @returns {Promise.<array.<Meter>>}
	 */
	static async getAll(conn) {
		const rows = await conn.any(sqlFile('meter/get_all_meters.sql'));
		return rows.map(Meter.mapRow);
	}

	/**
	 * Returns a promise to get all of the displayable meters from the database
	 * @param conn the connection to use. Defaults to the default database connection.
	 * @returns {Promise.<array.<Meter>>}
	 */
	static async getDisplayable(conn) {
		const rows = await conn.any(sqlFile('meter/get_displayable_meters.sql'));
		return rows.map(Meter.mapRow);
	}

	/**
	 * Returns a promise to get all of the updatable meters from the database
	 * @param conn the connection to use. Defaults to the default database connection.
	 * @returns {Promise.<array.<Meter>>}
	 */
	static async getEnabled(conn) {
		const rows = await conn.any(sqlFile('meter/get_enabled_meters.sql'));
		return rows.map(Meter.mapRow);
	}

	/**
	 * Returns a promise to insert this meter into the database
	 * @param conn the connection to be used.
	 * @returns {Promise.<>}
	 */
	async insert(conn) {
		const meter = this;
		if (meter.id !== undefined) {
			throw new Error('Attempt to insert a meter that already has an ID');
		}
		const resp = await conn.one(sqlFile('meter/insert_new_meter.sql'), meter);
		this.id = resp.id;
	}

	/**
	 * Returns a promise to update an existing meter in the database
	 * @param conn the connection to use.
	 * @returns {Promise.<>}
	 */
	async update(conn) {
		const meter = this;
		if (meter.id === undefined) {
			throw new Error('Attempt to update a meter with no ID');
		}
		await conn.none(sqlFile('meter/update_meter.sql'), meter);
	}

	/**
	 * Returns a promise to get all of the readings for this meter from the database.
	 * @param conn the connection to be used.
	 * @returns {Promise.<Array.<Reading>>}
	 */
	readings(conn) {
		return Reading.getAllByMeterID(this.id, conn);
	}
}

// Enum of meter types
Meter.type = {
	MAMAC: 'mamac',
	METASYS: 'metasys',
	OBVIUS: 'obvius'
};

module.exports = Meter;<|MERGE_RESOLUTION|>--- conflicted
+++ resolved
@@ -19,12 +19,8 @@
 	 * @param meterTimezone Default timezone for meter
 	 * @param identifier Another way to identify a meter
 	 */
-<<<<<<< HEAD
-	constructor(id, name, ipAddress, enabled, displayable, type, meterTimezone = undefined, gps = undefined, identifier = name) {
-=======
 	constructor(id, name, ipAddress, enabled, displayable, type, meterTimezone, gps = undefined, identifier = name) {
 		// In order for the CSV pipeline to work, the order of the parameters needs to match the order that the fields are declared.
->>>>>>> a7b1983e
 		this.id = id;
 		this.name = name;
 		this.ipAddress = ipAddress;
