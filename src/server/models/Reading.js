/* This Source Code Form is subject to the terms of the Mozilla Public
 * License, v. 2.0. If a copy of the MPL was not distributed with this
 * file, You can obtain one at http://mozilla.org/MPL/2.0/. */

const database = require('./database');

const db = database.db;
const sqlFile = database.sqlFile;

class Reading {
	/**
	 * Creates a new reading
	 * @param meterID
	 * @param reading
	 * @param {Date} startTimestamp
	 * @param {Date} endTimestamp
	 */
	constructor(meterID, reading, startTimestamp, endTimestamp) {
		if (!(startTimestamp instanceof Date)) {
			throw new Error(`startTimestamp must be a date, was ${startTimestamp}, type ${typeof startTimestamp}`);
		}
		if (!(endTimestamp instanceof Date)) {
			throw new Error(`endTimestamp must be a date, was ${endTimestamp}, type ${typeof endTimestamp}`);
		}
		this.meterID = meterID;
		this.reading = reading;
		this.startTimestamp = startTimestamp;
		this.endTimestamp = endTimestamp;
	}

	/**
	 * Returns a promise to create the readings table.
	 * @return {Promise.<>}
	 */
	static createTable() {
		return db.none(sqlFile('reading/create_readings_table.sql'));
	}

	static mapRow(row) {
		return new Reading(row.meter_id, row.reading, row.start_timestamp, row.end_timestamp);
	}

	/**
	 * Returns a promise to insert all of the given readings into the database (as a transaction)
	 * @param {array<Reading>} readings the readings to insert
	 * @param conn the connection to use. Defaults to the default database connection.
	 * @returns {Promise.<>}
	 */
	static insertAll(readings, conn = db) {
		return conn.tx(t => t.batch(
			readings.map(r => t.none(sqlFile('reading/insert_new_reading.sql'), r))
		));
	}

	/**
	 * Returns a promise to insert or update all of the given readings into the database (as a transaction)
	 * @param {array<Reading>} readings the readings to insert or update
	 * @param conn the connection to use. Defaults to the default database connection.
	 * @returns {Promise.<>}
	 */
	static insertOrUpdateAll(readings, conn = db) {
		return conn.tx(t => t.batch(
			readings.map(r => t.none(sqlFile('reading/insert_or_update_reading.sql'), r))
		));
	}

	/**
	 * Returns a promise to get all of the readings for this meter from the database.
	 * @param meterID The id of the meter to find readings for
	 * @param conn the connection to use. Defaults to the default database connection.
	 * @returns {Promise.<array.<Reading>>}
	 */
	static async getAllByMeterID(meterID, conn = db) {
		const rows = await conn.any(sqlFile('reading/get_all_readings_by_meter_id.sql'), { meterID: meterID });
		return rows.map(Reading.mapRow);
	}

	/**
	 * Returns a promise to get all of the readings for this meter within (inclusive) a specified date range from the
	 * database. If no startDate is specified, all readings from the beginning of time to the endDate are returned.
	 * If no endDate is specified, all readings after and including the startDate are returned.
	 * @param meterID
	 * @param {Date} startDate
	 * @param {Date} endDate
	 * @param conn the connection to use. Defaults to the default database connection.
	 * @returns {Promise.<array.<Reading>>}
	 */
<<<<<<< HEAD
	static async getReadingsByMeterIDAndDateRange(meterID, startDate, endDate) {
		const rows = await db.any(sqlFile('reading/get_readings_by_meter_id_and_date_range.sql'), { meterID: meterID, startDate: startDate, endDate: endDate });
		return rows.map(row => new Reading(row.meter_id, row.reading, row.read_timestamp));
=======
	static async getReadingsByMeterIDAndDateRange(meterID, startDate, endDate, conn = db) {
		const rows = await conn.any(sqlFile('reading/get_readings_by_meter_id_and_date_range.sql'), { meterID: meterID, startDate: startDate, endDate: endDate });
		return rows.map(Reading.mapRow);
>>>>>>> f2289858
	}

	/**
	 * Returns a promise to insert this reading into the database.
	 * @param conn the connection to use. Defaults to the default database connection.
	 * @returns {Promise.<>}
	 */
	async insert(conn = db) {
		await conn.none(sqlFile('reading/insert_new_reading.sql'), this);
	}

	/**
	 * Returns a promise to insert this reading into the database, or update it if it already exists.
	 * @param conn the connection to use. Defaults to the default database connection.
	 * @returns {Promise.<>}
	 */
	async insertOrUpdate(conn = db) {
		await conn.none(sqlFile('reading/insert_or_update_reading.sql'), this);
	}

	/**
	 * Gets a number of compressed readings that approximate the given time range for the given meter.
	 *
	 * Compressed readings are in kilowatts.
	 * @param meterID the id of the meter whose points are being compressed
	 * @param fromTimestamp An optional start point for the time range.
	 * @param toTimestamp An optional end point for the time range
	 * @param numPoints The number of points to compress to. Defaults to 500
	 * @param conn the connection to use. Defaults to the default database connection.
	 * @return {Promise<array<{reading_rate: number, start_timestamp: Date, end_timestamp: Date}>>}
	 */
	static async getCompressedReadings(meterID, fromTimestamp = null, toTimestamp = null, numPoints = 500, conn = db) {
		return await conn.func('compressed_readings', [meterID, fromTimestamp || '-infinity', toTimestamp || 'infinity', numPoints]);
	}

	toString() {
		return `Reading [id: ${this.id}, reading: ${this.reading}, timestamp: ${this.timestamp}]`;
	}
}

module.exports = Reading;<|MERGE_RESOLUTION|>--- conflicted
+++ resolved
@@ -85,15 +85,9 @@
 	 * @param conn the connection to use. Defaults to the default database connection.
 	 * @returns {Promise.<array.<Reading>>}
 	 */
-<<<<<<< HEAD
-	static async getReadingsByMeterIDAndDateRange(meterID, startDate, endDate) {
-		const rows = await db.any(sqlFile('reading/get_readings_by_meter_id_and_date_range.sql'), { meterID: meterID, startDate: startDate, endDate: endDate });
-		return rows.map(row => new Reading(row.meter_id, row.reading, row.read_timestamp));
-=======
 	static async getReadingsByMeterIDAndDateRange(meterID, startDate, endDate, conn = db) {
 		const rows = await conn.any(sqlFile('reading/get_readings_by_meter_id_and_date_range.sql'), { meterID: meterID, startDate: startDate, endDate: endDate });
 		return rows.map(Reading.mapRow);
->>>>>>> f2289858
 	}
 
 	/**
