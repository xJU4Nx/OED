--- conflicted
+++ resolved
@@ -80,14 +80,8 @@
 	 * Returns a promise to create the compare function
 	 * @param conn the database connection to use
 	 */
-<<<<<<< HEAD
-	static createCompareFunction(conn) {
-		return conn.none(sqlFile('reading/calculate_compare.sql'));
-=======
-
-	static createCompareReadingsFunction(conn = getDB) {
-		return conn().none(sqlFile('reading/create_function_get_compare_readings.sql'));
->>>>>>> 35fe95e3
+	static createCompareReadingsFunction(conn) {
+		return conn.none(sqlFile('reading/create_function_get_compare_readings.sql'));
 	}
 
 	/**
@@ -401,21 +395,12 @@
 	 * @param meterIDs
 	 * @param {Moment} currStartTimestamp
 	 * @param {Moment} currEndTimestamp
-<<<<<<< HEAD
-	 * @param {Duration} compareDuration
+	 * @param {Duration} compareShift
 	 * @param conn the connection to use.
 	 * @return {Promise<void>}
 	 */
-	static async getCompareReadings(meterIDs, currStartTimestamp, currEndTimestamp, compareDuration, conn) {
+	static async getCompareReadings(meterIDs, currStartTimestamp, currEndTimestamp, compareShift, conn) {
 		const allCompareReadings = await conn.func(
-=======
-	 * @param {Duration} compareShift
-	 * @param conn the connection to use. Defaults to the default database connection
-	 * @return {Promise<void>}
-	 */
-	static async getCompareReadings(meterIDs, currStartTimestamp, currEndTimestamp, compareShift, conn = getDB) {
-		const allCompareReadings = await conn().func(
->>>>>>> 35fe95e3
 			'compare_readings',
 			[meterIDs, currStartTimestamp, currEndTimestamp, compareShift.toISOString()]);
 		const compareReadingsByMeterID = {};
@@ -428,22 +413,17 @@
 		return compareReadingsByMeterID;
 	}
 
-<<<<<<< HEAD
-	static async getGroupCompareReadings(groupIDs, currStartTimestamp, currEndTimestamp, compareDuration, conn) {
-		const allCompareReadings = await conn.func(
-=======
 	/**
 	 *
 	 * @param groupIDs
 	 * @param {Moment} currStartTimestamp
 	 * @param {Moment} currEndTimestamp
 	 * @param {Duration} compareShift
-	 * @param conn the connection to use. Defaults to the default database connection
+	 * @param conn the connection to use
 	 * @return {Promise<void>}
 	 */
-	static async getGroupCompareReadings(groupIDs, currStartTimestamp, currEndTimestamp, compareShift, conn = getDB) {
-		const allCompareReadings = await conn().func(
->>>>>>> 35fe95e3
+	static async getGroupCompareReadings(groupIDs, currStartTimestamp, currEndTimestamp, compareShift, conn) {
+		const allCompareReadings = await conn.func(
 			'group_compare_readings',
 			[groupIDs, currStartTimestamp, currEndTimestamp, compareShift.toISOString()]);
 		const compareReadingsByGroupID = {};
