--- conflicted
+++ resolved
@@ -2,9 +2,5 @@
  * License, v. 2.0. If a copy of the MPL was not distributed with this
  * file, You can obtain one at http://mozilla.org/MPL/2.0/. */
 
-<<<<<<< HEAD
-SELECT id, name, ipaddress, displayable, enabled, meter_type, gps FROM meters
-=======
-SELECT id, name, ipaddress, enabled, displayable, meter_type, identifier FROM meters
->>>>>>> c6a9d35c
+SELECT id, name, ipaddress, enabled, displayable, meter_type, gps, identifier FROM meters
     WHERE name=${name};