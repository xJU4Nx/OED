/* This Source Code Form is subject to the terms of the Mozilla Public
 * License, v. 2.0. If a copy of the MPL was not distributed with this
 * file, You can obtain one at http://mozilla.org/MPL/2.0/. */

CREATE TABLE IF NOT EXISTS meters (
	id SERIAL PRIMARY KEY,
	name VARCHAR(50) UNIQUE NOT NULL,
	ipAddress VARCHAR(20),
	enabled BOOLEAN NOT NULL,
<<<<<<< HEAD
  displayable BOOLEAN NOT NULL,
	meter_type meter_type NOT NULL,
  default_timezone_meter TEXT DEFAULT NULL 
=======
	displayable BOOLEAN NOT NULL,
	meter_type meter_type NOT NULL,
	identifier TEXT
>>>>>>> 9de37d10
);<|MERGE_RESOLUTION|>--- conflicted
+++ resolved
@@ -7,13 +7,8 @@
 	name VARCHAR(50) UNIQUE NOT NULL,
 	ipAddress VARCHAR(20),
 	enabled BOOLEAN NOT NULL,
-<<<<<<< HEAD
-  displayable BOOLEAN NOT NULL,
-	meter_type meter_type NOT NULL,
-  default_timezone_meter TEXT DEFAULT NULL 
-=======
 	displayable BOOLEAN NOT NULL,
 	meter_type meter_type NOT NULL,
+	default_timezone_meter TEXT DEFAULT NULL,
 	identifier TEXT
->>>>>>> 9de37d10
 );