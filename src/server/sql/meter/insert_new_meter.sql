/* This Source Code Form is subject to the terms of the Mozilla Public
 * License, v. 2.0. If a copy of the MPL was not distributed with this
 * file, You can obtain one at http://mozilla.org/MPL/2.0/. */

<<<<<<< HEAD
INSERT INTO meters(name, ipaddress, enabled, displayable, meter_type, default_timezone_meter, gps, identifier,
    note, area, cumulative, cumulative_reset, cumulative_reset_start, cumulative_reset_end, reading_gap, reading_variation, 
    reading_duplication, time_sort, end_only_time, reading, start_timestamp, end_timestamp, unit_id, default_graphic_unit)
VALUES (${name}, ${ipAddress}, ${enabled}, ${displayable}, ${type}, ${meterTimezone}, ${gps}, ${identifier},
=======
INSERT INTO meters(name, url, enabled, displayable, meter_type, default_timezone_meter, gps, identifier,
    note, area, cumulative, cumulative_reset, cumulative_reset_start, cumulative_reset_end, reading_gap,
    reading_variation, reading_duplication, time_sort, end_only_time, reading, start_timestamp, end_timestamp)
VALUES (${name}, ${url}, ${enabled}, ${displayable}, ${type}, ${meterTimezone}, ${gps}, ${identifier},
>>>>>>> 924eefa9
    ${note}, ${area}, ${cumulative}, ${cumulativeReset}, ${cumulativeResetStart}, ${cumulativeResetEnd},
    ${readingGap}, ${readingVariation}, ${readingDuplication}, ${timeSort}, ${endOnlyTime},
    ${reading}, ${startTimestamp}, ${endTimestamp}, ${unitId}, ${defaultGraphicUnit})
RETURNING id;<|MERGE_RESOLUTION|>--- conflicted
+++ resolved
@@ -2,18 +2,11 @@
  * License, v. 2.0. If a copy of the MPL was not distributed with this
  * file, You can obtain one at http://mozilla.org/MPL/2.0/. */
 
-<<<<<<< HEAD
-INSERT INTO meters(name, ipaddress, enabled, displayable, meter_type, default_timezone_meter, gps, identifier,
+INSERT INTO meters(name, url, enabled, displayable, meter_type, default_timezone_meter, gps, identifier,
     note, area, cumulative, cumulative_reset, cumulative_reset_start, cumulative_reset_end, reading_gap, reading_variation, 
     reading_duplication, time_sort, end_only_time, reading, start_timestamp, end_timestamp, unit_id, default_graphic_unit)
-VALUES (${name}, ${ipAddress}, ${enabled}, ${displayable}, ${type}, ${meterTimezone}, ${gps}, ${identifier},
-=======
-INSERT INTO meters(name, url, enabled, displayable, meter_type, default_timezone_meter, gps, identifier,
-    note, area, cumulative, cumulative_reset, cumulative_reset_start, cumulative_reset_end, reading_gap,
-    reading_variation, reading_duplication, time_sort, end_only_time, reading, start_timestamp, end_timestamp)
 VALUES (${name}, ${url}, ${enabled}, ${displayable}, ${type}, ${meterTimezone}, ${gps}, ${identifier},
->>>>>>> 924eefa9
-    ${note}, ${area}, ${cumulative}, ${cumulativeReset}, ${cumulativeResetStart}, ${cumulativeResetEnd},
+   ${note}, ${area}, ${cumulative}, ${cumulativeReset}, ${cumulativeResetStart}, ${cumulativeResetEnd},
     ${readingGap}, ${readingVariation}, ${readingDuplication}, ${timeSort}, ${endOnlyTime},
     ${reading}, ${startTimestamp}, ${endTimestamp}, ${unitId}, ${defaultGraphicUnit})
 RETURNING id;