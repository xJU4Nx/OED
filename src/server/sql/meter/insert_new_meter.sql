/* This Source Code Form is subject to the terms of the Mozilla Public
 * License, v. 2.0. If a copy of the MPL was not distributed with this
 * file, You can obtain one at http://mozilla.org/MPL/2.0/. */

INSERT INTO meters(name, url, enabled, displayable, meter_type, default_timezone_meter, gps, identifier,
<<<<<<< HEAD
    note, area, cumulative, cumulative_reset, cumulative_reset_start, cumulative_reset_end, reading_gap,
    reading_variation, reading_duplication, time_sort, end_only_time, reading, start_timestamp, end_timestamp, previous_end)
=======
    note, area, cumulative, cumulative_reset, cumulative_reset_start, cumulative_reset_end, reading_gap, reading_variation, 
    reading_duplication, time_sort, end_only_time, reading, start_timestamp, end_timestamp, unit_id, default_graphic_unit)
>>>>>>> 32075ede
VALUES (${name}, ${url}, ${enabled}, ${displayable}, ${type}, ${meterTimezone}, ${gps}, ${identifier},
   ${note}, ${area}, ${cumulative}, ${cumulativeReset}, ${cumulativeResetStart}, ${cumulativeResetEnd},
    ${readingGap}, ${readingVariation}, ${readingDuplication}, ${timeSort}, ${endOnlyTime},
<<<<<<< HEAD
    ${reading}, ${startTimestamp}, ${endTimestamp}, ${previousEnd})
=======
    ${reading}, ${startTimestamp}, ${endTimestamp}, ${unitId}, ${defaultGraphicUnit})
>>>>>>> 32075ede
RETURNING id;<|MERGE_RESOLUTION|>--- conflicted
+++ resolved
@@ -3,19 +3,10 @@
  * file, You can obtain one at http://mozilla.org/MPL/2.0/. */
 
 INSERT INTO meters(name, url, enabled, displayable, meter_type, default_timezone_meter, gps, identifier,
-<<<<<<< HEAD
-    note, area, cumulative, cumulative_reset, cumulative_reset_start, cumulative_reset_end, reading_gap,
-    reading_variation, reading_duplication, time_sort, end_only_time, reading, start_timestamp, end_timestamp, previous_end)
-=======
     note, area, cumulative, cumulative_reset, cumulative_reset_start, cumulative_reset_end, reading_gap, reading_variation, 
-    reading_duplication, time_sort, end_only_time, reading, start_timestamp, end_timestamp, unit_id, default_graphic_unit)
->>>>>>> 32075ede
+    reading_duplication, time_sort, end_only_time, reading, start_timestamp, end_timestamp, previous_end, unit_id, default_graphic_unit)
 VALUES (${name}, ${url}, ${enabled}, ${displayable}, ${type}, ${meterTimezone}, ${gps}, ${identifier},
    ${note}, ${area}, ${cumulative}, ${cumulativeReset}, ${cumulativeResetStart}, ${cumulativeResetEnd},
     ${readingGap}, ${readingVariation}, ${readingDuplication}, ${timeSort}, ${endOnlyTime},
-<<<<<<< HEAD
-    ${reading}, ${startTimestamp}, ${endTimestamp}, ${previousEnd})
-=======
-    ${reading}, ${startTimestamp}, ${endTimestamp}, ${unitId}, ${defaultGraphicUnit})
->>>>>>> 32075ede
+    ${reading}, ${startTimestamp}, ${endTimestamp}, ${previousEnd}, ${unitId}, ${defaultGraphicUnit})
 RETURNING id;