/* This Source Code Form is subject to the terms of the Mozilla Public
 * License, v. 2.0. If a copy of the MPL was not distributed with this
 * file, You can obtain one at http://mozilla.org/MPL/2.0/. */

UPDATE meters
	SET name = ${name},
		ipaddress = ${ipAddress},
		enabled = ${enabled},
		displayable = ${displayable},
		meter_type = ${type},
<<<<<<< HEAD
  		default_timezone_meter = ${meterTimezone}
=======
		identifier = ${identifier}
>>>>>>> 9de37d10
	WHERE id = ${id};<|MERGE_RESOLUTION|>--- conflicted
+++ resolved
@@ -8,9 +8,6 @@
 		enabled = ${enabled},
 		displayable = ${displayable},
 		meter_type = ${type},
-<<<<<<< HEAD
-  		default_timezone_meter = ${meterTimezone}
-=======
+  		default_timezone_meter = ${meterTimezone},
 		identifier = ${identifier}
->>>>>>> 9de37d10
 	WHERE id = ${id};