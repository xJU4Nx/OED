--- conflicted
+++ resolved
@@ -25,10 +25,7 @@
 		reading = ${reading},
 		start_timestamp = ${startTimestamp},
 		end_timestamp = ${endTimestamp},
-<<<<<<< HEAD
-		previous_end = ${previousEnd}
-=======
+		previous_end = ${previousEnd},
 		unit_id = ${unitId},
 		default_graphic_unit = ${defaultGraphicUnit}
->>>>>>> 32075ede
 	WHERE id = ${id};