/* This Source Code Form is subject to the terms of the Mozilla Public
 * License, v. 2.0. If a copy of the MPL was not distributed with this
 * file, You can obtain one at http://mozilla.org/MPL/2.0/. */

const { mocha, expect, testDB } = require('../common');
const moment = require('moment');
const Meter = require('../../models/Meter');
const Reading = require('../../models/Reading');

mocha.describe('Readings', () => {
	let meter;
	mocha.beforeEach(async () => {
<<<<<<< HEAD
		const conn = testDB.getConnection();
		await new Meter(undefined, 'Meter', null, false, Meter.type.MAMAC).insert(conn);
		meter = await Meter.getByName('Meter', conn);
=======
		await new Meter(undefined, 'Meter', null, false, true, Meter.type.MAMAC).insert();
		meter = await Meter.getByName('Meter');
>>>>>>> 21b7dca4
	});

	mocha.it('can be saved and retrieved', async () => {
		const conn = testDB.getConnection();
		const startTimestamp = moment('2017-01-01');
		const endTimestamp = moment('2017-01-01').add(1, 'hour');
		const readingPreInsert = new Reading(meter.id, 10, startTimestamp, endTimestamp);
		await readingPreInsert.insert(conn);
		const retrievedReadings = await Reading.getAllByMeterID(meter.id, conn);
		expect(retrievedReadings).to.have.lengthOf(1);
		const readingPostInsert = retrievedReadings[0];
		expect(readingPostInsert.startTimestamp.isSame(startTimestamp)).to.equal(true);
		expect(readingPostInsert.endTimestamp.isSame(endTimestamp)).to.equal(true);
		expect(readingPostInsert).to.have.property('reading', readingPreInsert.reading);
	});
	mocha.it('can be saved and retrieved with floating point values', async () => {
		const conn = testDB.getConnection();
		const startTimestamp = moment('2017-01-01');
		const endTimestamp = moment('2017-01-01').add(1, 'hour');
		const readingPreInsert = new Reading(meter.id, 3.5, startTimestamp, endTimestamp);
		await readingPreInsert.insert(conn);
		const retrievedReadings = await Reading.getAllByMeterID(meter.id, conn);
		expect(retrievedReadings).to.have.lengthOf(1);
		const readingPostInsert = retrievedReadings[0];
		expect(readingPostInsert.startTimestamp.isSame(startTimestamp)).to.equal(true);
		expect(readingPostInsert.endTimestamp.isSame(endTimestamp)).to.equal(true);
		expect(readingPostInsert).to.have.property('reading', readingPreInsert.reading);
	});
	mocha.it('can be saved in bulk', async () => {
		const conn = testDB.getConnection();
		const startTimestamp1 = moment('2017-01-01');
		const endTimestamp1 = moment(startTimestamp1).add(1, 'hour');
		const startTimestamp2 = moment(endTimestamp1).add(1, 'hour');
		const endTimestamp2 = moment(startTimestamp2).add(1, 'hour');
		const reading1 = new Reading(meter.id, 1, startTimestamp1, endTimestamp1);
		const reading2 = new Reading(meter.id, 1, startTimestamp2, endTimestamp2);
		await Reading.insertAll([reading1, reading2], conn);
		const retrievedReadings = await Reading.getAllByMeterID(meter.id, conn);
		expect(retrievedReadings).to.have.length(2);
	});
	mocha.it('can be saved/updated in bulk', async () => {
		const conn = testDB.getConnection();
		const startTimestamp1 = moment('2017-01-01');
		const endTimestamp1 = moment(startTimestamp1).add(1, 'hour');
		const startTimestamp2 = moment(endTimestamp1).add(1, 'hour');
		const endTimestamp2 = moment(startTimestamp2).add(1, 'hour');
		const reading1 = new Reading(meter.id, 1, startTimestamp1, endTimestamp1);
		const reading2 = new Reading(meter.id, 1, startTimestamp2, endTimestamp2);
		// Insert reading 1 (so it will be updated)
		await reading1.insert(conn);
		const reading1Updated = new Reading(meter.id, 2, startTimestamp1, endTimestamp1);
		await Reading.insertOrUpdateAll([reading1Updated, reading2], conn);
		const retrievedReadings = await Reading.getAllByMeterID(meter.id, conn);
		expect(retrievedReadings).to.have.length(2);
	});
	mocha.it('can keep any data already in the DB', async () => {
		const conn = testDB.getConnection();
		const startTimestamp = moment('2018-01-01');
		const endTimestamp = moment(startTimestamp).add(1, 'hour');
		const reading = new Reading(meter.id, 1, startTimestamp, endTimestamp);
		await reading.insert(conn);
		const newReading = new Reading(meter.id, 2, startTimestamp, endTimestamp);
		await Reading.insertOrIgnoreAll([newReading], conn);
		const retrievedReadings = await Reading.getAllByMeterID(meter.id, conn);
		expect(retrievedReadings).to.have.length(1);
		const retrievedReading = retrievedReadings[0];
		expect(retrievedReading.startTimestamp.isSame(startTimestamp)).to.equal(true);
		expect(retrievedReading.endTimestamp.isSame(endTimestamp)).to.equal(true);
		expect(retrievedReading.reading).to.equal(1);
	});
});<|MERGE_RESOLUTION|>--- conflicted
+++ resolved
@@ -10,14 +10,9 @@
 mocha.describe('Readings', () => {
 	let meter;
 	mocha.beforeEach(async () => {
-<<<<<<< HEAD
 		const conn = testDB.getConnection();
-		await new Meter(undefined, 'Meter', null, false, Meter.type.MAMAC).insert(conn);
+		await new Meter(undefined, 'Meter', null, false, true, Meter.type.MAMAC).insert(conn);
 		meter = await Meter.getByName('Meter', conn);
-=======
-		await new Meter(undefined, 'Meter', null, false, true, Meter.type.MAMAC).insert();
-		meter = await Meter.getByName('Meter');
->>>>>>> 21b7dca4
 	});
 
 	mocha.it('can be saved and retrieved', async () => {
