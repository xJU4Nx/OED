--- conflicted
+++ resolved
@@ -15,15 +15,9 @@
 	const groupB = new Group(undefined, 'B');
 	const groupC = new Group(undefined, 'C');
 	await Promise.all([groupA, groupB, groupC].map(group => group.insert(conn)));
-<<<<<<< HEAD
-	const meterA = new Meter(undefined, 'A', null, false, true, Meter.type.MAMAC, gps);
-	const meterB = new Meter(undefined, 'B', null, false, true, Meter.type.MAMAC, gps);
-	const meterC = new Meter(undefined, 'C', null, false, true, Meter.type.METASYS, gps);
-=======
-	const meterA = new Meter(undefined, 'A', null, false, true, Meter.type.MAMAC, null);
-	const meterB = new Meter(undefined, 'B', null, false, true, Meter.type.MAMAC, null);
-	const meterC = new Meter(undefined, 'C', null, false, true, Meter.type.METASYS, null);
->>>>>>> 8782a393
+	const meterA = new Meter(undefined, 'A', null, false, true, Meter.type.MAMAC, null, gps);
+	const meterB = new Meter(undefined, 'B', null, false, true, Meter.type.MAMAC, null, gps);
+	const meterC = new Meter(undefined, 'C', null, false, true, Meter.type.METASYS, null), gps);
 	await Promise.all([meterA, meterB, meterC].map(meter => meter.insert(conn)));
 }
 
