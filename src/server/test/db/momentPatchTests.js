/*
 * This Source Code Form is subject to the terms of the Mozilla Public
 * License, v. 2.0. If a copy of the MPL was not distributed with this
 * file, You can obtain one at http://mozilla.org/MPL/2.0/.
 */

const chai = require('chai');
const chaiAsPromised = require('chai-as-promised');
const moment = require('moment');

chai.use(chaiAsPromised);
const expect = chai.expect;

const recreateDB = require('./common').recreateDB;
const db = require('../../models/database').db;

const mocha = require('mocha');

mocha.describe('MomentJS patching', () => {
	mocha.beforeEach(recreateDB);

	mocha.it('patches moment durations', async () => {
		const result = await db.one('SELECT pg_typeof(${interval})', { interval: moment.duration(1, 'days') });
<<<<<<< HEAD
		const type = result['pg_typeof']; // tslint:disable-line no-string-literal
=======
		const type = result.pg_typeof;
>>>>>>> 57987c81
		expect(type).to.equal('interval');
	});

	mocha.it('patches arrays of moment durations', async () => {
		const result = await db.one('SELECT pg_typeof(${intervalArr})', { intervalArr: [moment.duration(1, 'days'), moment.duration(2, 'days')] });
<<<<<<< HEAD
		const type = result['pg_typeof']; // tslint:disable-line no-string-literal
=======
		const type = result.pg_typeof;
>>>>>>> 57987c81
		expect(type).to.equal('interval[]');
	});

	mocha.it('patches returned durations to moment duration types', async () => {
		const duration = moment.duration(1, 'days');
		const { returned } = await db.one('SELECT ${duration} AS returned', { duration });
		expect(moment.isDuration(returned)).to.equal(true);
	});

	mocha.it('patches durations to the correct value', async () => {
		const duration = moment.duration(1, 'days');
		const { returned } = await db.one('SELECT ${duration} as returned', { duration });
		expect(duration.toISOString()).to.equal(returned.toISOString());
	});
});<|MERGE_RESOLUTION|>--- conflicted
+++ resolved
@@ -21,21 +21,13 @@
 
 	mocha.it('patches moment durations', async () => {
 		const result = await db.one('SELECT pg_typeof(${interval})', { interval: moment.duration(1, 'days') });
-<<<<<<< HEAD
-		const type = result['pg_typeof']; // tslint:disable-line no-string-literal
-=======
 		const type = result.pg_typeof;
->>>>>>> 57987c81
 		expect(type).to.equal('interval');
 	});
 
 	mocha.it('patches arrays of moment durations', async () => {
 		const result = await db.one('SELECT pg_typeof(${intervalArr})', { intervalArr: [moment.duration(1, 'days'), moment.duration(2, 'days')] });
-<<<<<<< HEAD
-		const type = result['pg_typeof']; // tslint:disable-line no-string-literal
-=======
 		const type = result.pg_typeof;
->>>>>>> 57987c81
 		expect(type).to.equal('interval[]');
 	});
 
