/*
 * This Source Code Form is subject to the terms of the Mozilla Public
 * License, v. 2.0. If a copy of the MPL was not distributed with this
 * file, You can obtain one at http://mozilla.org/MPL/2.0/.
 */

const { mocha, expect, testDB } = require('../common');
const moment = require('moment');
const Meter = require('../../models/Meter');
const Reading = require('../../models/Reading');
const Group = require('../../models/Group');

<<<<<<< HEAD
mocha.describe('Compare calculation', () => {
=======
const mocha = require('mocha');

mocha.describe('Comparison chart Readings', () => {
	mocha.beforeEach(recreateDB);

>>>>>>> 35fe95e3
	let meter;
	const prevStart = moment('2018-01-01');
	const prevEnd = prevStart.clone().add(1, 'day'); // 2018-01-02
	const currStart = prevStart.clone().add(5, 'day'); // 2018-01-06
	const currEnd = currStart.clone().add(1, 'day'); // 2018-01-07
	const shift = moment.duration(5, 'days');
	mocha.beforeEach(async () => {
		const conn = testDB.getConnection();
		await new Meter(undefined, 'Meter', null, false, true, Meter.type.MAMAC).insert(conn);
		meter = await Meter.getByName('Meter', conn);
		await Reading.insertAll([
<<<<<<< HEAD
			new Reading(meter.id, 1, prevStart, prevMid),
			new Reading(meter.id, 2, prevMid, currStart),
			new Reading(meter.id, 5, currStart, currEnd)
		], conn);
	});
	mocha.it('Works for meters', async () => {
		const conn = testDB.getConnection();
		const result = await Reading.getCompareReadings([meter.id], currStart, currEnd, moment.duration(2, 'days'), conn);
		expect(result).to.deep.equal({[meter.id]: {prevUseTotal: 3, prevUseForCurrent: 1, currentUse: 5}});
	});

	mocha.it('Works for groups', async () => {
		const conn = testDB.getConnection();
		await new Group(undefined, 'Group').insert(conn);
		const group = await Group.getByName('Group', conn);
		await group.adoptMeter(meter.id, conn);
		const result = await Reading.getGroupCompareReadings([group.id], currStart, currEnd, moment.duration(2, 'days'), conn);
		expect(result).to.deep.equal({[group.id]: {prevUseTotal: 3, prevUseForCurrent: 1, currentUse: 5}});
=======
			new Reading(meter.id, 1, prevStart, prevEnd),
			new Reading(meter.id, 10, currStart, currEnd)
		]);
	});
	mocha.it('Works for meters', async () => {
		const result = await Reading.getCompareReadings([meter.id], currStart, currEnd, shift);
		expect(result).to.deep.equal({[meter.id]: {curr_use: 10, prev_use: 1}});
	});

	mocha.it('Works for groups', async () => {
		await new Group(undefined, 'Group').insert();
		const group = await Group.getByName('Group');
		await group.adoptMeter(meter.id);
		const result = await Reading.getGroupCompareReadings([group.id], currStart, currEnd, shift);
		expect(result).to.deep.equal({[group.id]: {curr_use: 10, prev_use: 1}});
>>>>>>> 35fe95e3
	});
});<|MERGE_RESOLUTION|>--- conflicted
+++ resolved
@@ -10,15 +10,7 @@
 const Reading = require('../../models/Reading');
 const Group = require('../../models/Group');
 
-<<<<<<< HEAD
 mocha.describe('Compare calculation', () => {
-=======
-const mocha = require('mocha');
-
-mocha.describe('Comparison chart Readings', () => {
-	mocha.beforeEach(recreateDB);
-
->>>>>>> 35fe95e3
 	let meter;
 	const prevStart = moment('2018-01-01');
 	const prevEnd = prevStart.clone().add(1, 'day'); // 2018-01-02
@@ -30,16 +22,14 @@
 		await new Meter(undefined, 'Meter', null, false, true, Meter.type.MAMAC).insert(conn);
 		meter = await Meter.getByName('Meter', conn);
 		await Reading.insertAll([
-<<<<<<< HEAD
-			new Reading(meter.id, 1, prevStart, prevMid),
-			new Reading(meter.id, 2, prevMid, currStart),
-			new Reading(meter.id, 5, currStart, currEnd)
+			new Reading(meter.id, 1, prevStart, prevEnd),
+			new Reading(meter.id, 10, currStart, currEnd)
 		], conn);
 	});
 	mocha.it('Works for meters', async () => {
 		const conn = testDB.getConnection();
-		const result = await Reading.getCompareReadings([meter.id], currStart, currEnd, moment.duration(2, 'days'), conn);
-		expect(result).to.deep.equal({[meter.id]: {prevUseTotal: 3, prevUseForCurrent: 1, currentUse: 5}});
+		const result = await Reading.getCompareReadings([meter.id], currStart, currEnd, shift, conn);
+		expect(result).to.deep.equal({[meter.id]: {curr_use: 10, prev_use: 1}});
 	});
 
 	mocha.it('Works for groups', async () => {
@@ -47,24 +37,7 @@
 		await new Group(undefined, 'Group').insert(conn);
 		const group = await Group.getByName('Group', conn);
 		await group.adoptMeter(meter.id, conn);
-		const result = await Reading.getGroupCompareReadings([group.id], currStart, currEnd, moment.duration(2, 'days'), conn);
-		expect(result).to.deep.equal({[group.id]: {prevUseTotal: 3, prevUseForCurrent: 1, currentUse: 5}});
-=======
-			new Reading(meter.id, 1, prevStart, prevEnd),
-			new Reading(meter.id, 10, currStart, currEnd)
-		]);
-	});
-	mocha.it('Works for meters', async () => {
-		const result = await Reading.getCompareReadings([meter.id], currStart, currEnd, shift);
-		expect(result).to.deep.equal({[meter.id]: {curr_use: 10, prev_use: 1}});
-	});
-
-	mocha.it('Works for groups', async () => {
-		await new Group(undefined, 'Group').insert();
-		const group = await Group.getByName('Group');
-		await group.adoptMeter(meter.id);
-		const result = await Reading.getGroupCompareReadings([group.id], currStart, currEnd, shift);
+		const result = await Reading.getGroupCompareReadings([group.id], currStart, currEnd, shift, conn);
 		expect(result).to.deep.equal({[group.id]: {curr_use: 10, prev_use: 1}});
->>>>>>> 35fe95e3
 	});
 });