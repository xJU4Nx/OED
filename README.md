--- conflicted
+++ resolved
@@ -1,8 +1,4 @@
-<<<<<<< HEAD
-********# Environmental Dashboard - Beloit College #
-=======
 # Open Energy Dashboard #
->>>>>>> fe79e726
 
 This web application is designed to display energy information about Beloit College or other institutions to users.
 
