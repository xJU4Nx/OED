--- conflicted
+++ resolved
@@ -3,19 +3,12 @@
   "version": "0.0.0",
   "private": true,
   "scripts": {
-<<<<<<< HEAD
     "start": "node ./src/bin/www",
     "dev": "webpack -d --watch",
-    "build": "webpack -p"
-=======
-    "start": "node ./bin/www",
+    "build": "webpack -p",
     "lint": "./node_modules/.bin/eslint app/controllers/**/*.js models/**/*.js"
->>>>>>> 2d20ac8f
   },
   "dependencies": {
-    "babel-loader": "^6.2.10",
-    "babel-preset-es2015": "^6.18.0",
-    "babel-preset-react": "^6.16.0",
     "body-parser": "~1.15.1",
     "cookie-parser": "~1.4.3",
     "csv": "^1.1.0",
@@ -29,10 +22,6 @@
     "node-cron": "^1.1.2",
     "nodemailer": "~2.6.4",
     "pg-promise": "^5.3.5",
-    "react": "^15.4.2",
-    "react-dom": "^15.4.2",
-    "react-redux": "^5.0.2",
-    "redux": "^3.6.0",
     "request": "^2.78.0",
     "request-promise-native": "^1.0.3",
     "serve-favicon": "~2.3.0",
@@ -41,8 +30,12 @@
     "xml2js": "^0.4.17"
   },
   "devDependencies": {
-<<<<<<< HEAD
     "babel-core": "^6.21.0",
+	"eslint": "^3.10.2",
+	"eslint-config-airbnb": "^13.0.0",
+	"eslint-plugin-import": "^2.2.0",
+	"eslint-plugin-jsx-a11y": "^2.2.3",
+	"eslint-plugin-react": "^6.7.1",
     "redux-devtools": "^3.3.2",
     "webpack": "^1.14.0"
   },
@@ -51,12 +44,5 @@
       "es2015",
       "react"
     ]
-=======
-    "eslint": "^3.10.2",
-    "eslint-config-airbnb": "^13.0.0",
-    "eslint-plugin-import": "^2.2.0",
-    "eslint-plugin-jsx-a11y": "^2.2.3",
-    "eslint-plugin-react": "^6.7.1"
->>>>>>> 2d20ac8f
   }
 }